option cc_generic_services = true;

package mir.protobuf;

message ConnectParameters {
  required string application_name = 1;
}

message SurfaceParameters {
  required int32 width = 1;
  required int32 height = 2;
  required int32 pixel_format = 3;
  optional string surface_name = 4;
}

message SurfaceId {
  required int32 value = 1;
};

// Outside of the IPC code no-one should care as this is all wrapped up. 
// But for the following result messages we either populate the "real"
// attributes or, in the case of an error, the error attribute. So the
// attributes are all "optional" (or "repeated").
message Buffer {
<<<<<<< HEAD
  required int32 buffer_id = 1;
  repeated sint32 fd = 2;
  repeated int32  data = 3;
  optional int32  fds_on_side_channel = 4;
=======
  optional int32 buffer_id = 1;
  repeated sint32 fd = 2;
  repeated int32  data = 3;
  optional int32  fds_on_side_channel = 4;

  optional string error = 127;
}

// Outside of the IPC code no-one should care as this is all wrapped up. 
// But for the following result messages we either populate the "real"
// attributes or, in the case of an error, the error attribute. So the
// attributes are all "optional" (or "repeated").
message Platform {
  repeated sint32 fd = 1;
  repeated int32  data = 2;
  optional int32  fds_on_side_channel = 3;
>>>>>>> 18036390

  optional string error = 127;
}

// Outside of the IPC code no-one should care as this is all wrapped up. 
// But for the following result messages we either populate the "real"
// attributes or, in the case of an error, the error attribute. So the
// attributes are all "optional" (or "repeated").
message DisplayInfo {
  required int32 width = 1;
  required int32 height = 2;
}

// Outside of the IPC code no-one should care as this is all wrapped up.
// But for the following result messages we either populate the "real"
// attributes or, in the case of an error, the error attribute. So the
// attributes are all "optional" (or "repeated").
message Connection {
  optional Platform platform = 1;
  optional DisplayInfo display_info = 2;

  optional string error = 127;
}

// Outside of the IPC code no-one should care as this is all wrapped up.
// But for the following result messages we either populate the "real"
// attributes or, in the case of an error, the error attribute. So the
// attributes are all "optional" (or "repeated").
message Surface {
  optional SurfaceId id = 1;
  optional int32 width = 2;
  optional int32 height = 3;
  optional int32 pixel_format = 4;
  optional Buffer buffer = 6;

  optional string error = 127;
}

// Outside of the IPC code no-one should care as this is all wrapped up. 
// But for the following result messages we either populate the "real"
// attributes or, in the case of an error, the error attribute. So the
// attributes are all "optional" (or "repeated").
message Void {
  optional string error = 127;
}

service DisplayServer {
  rpc connect(ConnectParameters) returns (Connection);
  rpc disconnect(Void) returns (Void);
  rpc create_surface(SurfaceParameters) returns (Surface);
  rpc next_buffer(SurfaceId) returns (Buffer);
  rpc release_surface(SurfaceId) returns (Void);
  
  rpc test_file_descriptors(Void) returns (Buffer);
}
<|MERGE_RESOLUTION|>--- conflicted
+++ resolved
@@ -22,12 +22,6 @@
 // attributes or, in the case of an error, the error attribute. So the
 // attributes are all "optional" (or "repeated").
 message Buffer {
-<<<<<<< HEAD
-  required int32 buffer_id = 1;
-  repeated sint32 fd = 2;
-  repeated int32  data = 3;
-  optional int32  fds_on_side_channel = 4;
-=======
   optional int32 buffer_id = 1;
   repeated sint32 fd = 2;
   repeated int32  data = 3;
@@ -44,7 +38,6 @@
   repeated sint32 fd = 1;
   repeated int32  data = 2;
   optional int32  fds_on_side_channel = 3;
->>>>>>> 18036390
 
   optional string error = 127;
 }
