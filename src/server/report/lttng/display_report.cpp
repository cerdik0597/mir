--- conflicted
+++ resolved
@@ -47,12 +47,8 @@
     mir_tracepoint(mir_server_display, report_drm_master_failure, strerror(error));
 }
 
-<<<<<<< HEAD
-void mir::report::lttng::DisplayReport::report_vsync(unsigned int display_id,
+void mir::report::lttng::DisplayReport::report_vsync(unsigned int output_id,
                                                      mir::graphics::Frame const&)
-=======
-void mir::report::lttng::DisplayReport::report_vsync(unsigned int output_id)
->>>>>>> e31df004
 {
     mir_tracepoint(mir_server_display, report_vsync, output_id);
 }