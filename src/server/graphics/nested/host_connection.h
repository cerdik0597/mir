/*
 * Copyright © 2013 Canonical Ltd.
 *
 * This program is free software: you can redistribute it and/or modify it
 * under the terms of the GNU General Public License version 3,
 * as published by the Free Software Foundation.
 *
 * This program is distributed in the hope that it will be useful,
 * but WITHOUT ANY WARRANTY; without even the implied warranty of
 * MERCHANTABILITY or FITNESS FOR A PARTICULAR PURPOSE.  See the
 * GNU General Public License for more details.
 *
 * You should have received a copy of the GNU General Public License
 * along with this program.  If not, see <http://www.gnu.org/licenses/>.
 *
 * Authored by: Eleni Maria Stea <elenimaria.stea@canonical.com>
 */

#ifndef MIR_GRAPHICS_NESTED_HOST_CONNECTION_H_
#define MIR_GRAPHICS_NESTED_HOST_CONNECTION_H_

#include "mir_toolkit/client_types.h"
#include "mir_toolkit/client_types_nbs.h"
#include "mir_toolkit/mir_native_buffer.h"
#include "mir/graphics/nested_context.h"
#include "mir/graphics/buffer_properties.h"
#include "mir/geometry/rectangle.h"
#include "mir/geometry/displacement.h"
#include "mir/graphics/buffer_properties.h"

#include <memory>
#include <vector>
#include <functional>

#include <EGL/egl.h>

namespace mir
{
namespace graphics
{
class CursorImage;
namespace nested
{
using UniqueInputConfig = std::unique_ptr<MirInputConfig, void(*)(MirInputConfig const*)>;

class HostStream;
class HostSurface;
class HostChain;
class HostSurfaceSpec;
class NativeBuffer;
class HostConnection : public NestedContext
{
public:
    virtual ~HostConnection() = default;

    virtual EGLNativeDisplayType egl_native_display() = 0;
    virtual std::shared_ptr<MirDisplayConfiguration> create_display_config() = 0;
    virtual void set_display_config_change_callback(std::function<void()> const& cb) = 0;
    virtual void apply_display_config(MirDisplayConfiguration&) = 0;
    virtual std::unique_ptr<HostStream> create_stream(BufferProperties const& properties) const = 0;
    virtual std::unique_ptr<HostChain> create_chain() const = 0;
    virtual std::unique_ptr<HostSurfaceSpec> create_surface_spec() = 0;
    virtual std::shared_ptr<HostSurface> create_surface(
        std::shared_ptr<HostStream> const& stream,
        geometry::Displacement stream_displacement,
        graphics::BufferProperties properties,
        char const* name, uint32_t output_id) = 0;

    virtual void set_cursor_image(CursorImage const& image) = 0;
    virtual void hide_cursor() = 0;
    virtual auto graphics_platform_library() -> std::string = 0;

    virtual UniqueInputConfig create_input_device_config() = 0;
    virtual void set_input_device_change_callback(std::function<void(UniqueInputConfig)> const& cb) = 0;
    virtual void set_input_event_callback(std::function<void(MirEvent const&, mir::geometry::Rectangle const&)> const& cb) = 0;
    virtual void emit_input_event(MirEvent const& event, mir::geometry::Rectangle const& source_frame) = 0;
<<<<<<< HEAD
=======
    virtual std::shared_ptr<NativeBuffer> create_buffer(graphics::BufferProperties const&) = 0;
>>>>>>> 877f8f2e
    virtual std::shared_ptr<NativeBuffer> create_buffer(mir::geometry::Size, MirPixelFormat format) = 0;
    virtual std::shared_ptr<NativeBuffer> create_buffer(geometry::Size, uint32_t format, uint32_t flags) = 0;
    virtual bool supports_passthrough() = 0;

protected:
    HostConnection() = default;
    HostConnection(HostConnection const&) = delete;
    HostConnection& operator=(HostConnection const&) = delete;
};

}
}
}
#endif // MIR_GRAPHICS_NESTED_HOST_CONNECTION_H_<|MERGE_RESOLUTION|>--- conflicted
+++ resolved
@@ -39,6 +39,8 @@
 namespace graphics
 {
 class CursorImage;
+class BufferProperties;
+ 
 namespace nested
 {
 using UniqueInputConfig = std::unique_ptr<MirInputConfig, void(*)(MirInputConfig const*)>;
@@ -74,10 +76,7 @@
     virtual void set_input_device_change_callback(std::function<void(UniqueInputConfig)> const& cb) = 0;
     virtual void set_input_event_callback(std::function<void(MirEvent const&, mir::geometry::Rectangle const&)> const& cb) = 0;
     virtual void emit_input_event(MirEvent const& event, mir::geometry::Rectangle const& source_frame) = 0;
-<<<<<<< HEAD
-=======
     virtual std::shared_ptr<NativeBuffer> create_buffer(graphics::BufferProperties const&) = 0;
->>>>>>> 877f8f2e
     virtual std::shared_ptr<NativeBuffer> create_buffer(mir::geometry::Size, MirPixelFormat format) = 0;
     virtual std::shared_ptr<NativeBuffer> create_buffer(geometry::Size, uint32_t format, uint32_t flags) = 0;
     virtual bool supports_passthrough() = 0;
