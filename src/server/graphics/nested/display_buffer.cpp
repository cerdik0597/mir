/*
 * Copyright © 2013 Canonical Ltd.
 *
 * This program is free software: you can redistribute it and/or modify it
 * under the terms of the GNU General Public License version 3,
 * as published by the Free Software Foundation.
 *
 * This program is distributed in the hope that it will be useful,
 * but WITHOUT ANY WARRANTY; without even the implied warranty of
 * MERCHANTABILITY or FITNESS FOR A PARTICULAR PURPOSE.  See the
 * GNU General Public License for more details.
 *
 * You should have received a copy of the GNU General Public License
 * along with this program.  If not, see <http://www.gnu.org/licenses/>.
 *
 * Authored by: Alan Griffiths <alan@octopull.co.uk>
 */

#include "display_buffer.h"

#include "host_connection.h"
#include "host_stream.h"
#include "host_surface_spec.h"
#include "native_buffer.h"
#include "mir/graphics/pixel_format_utils.h"
#include "mir/graphics/buffer.h"
#include "mir/graphics/egl_error.h"
#include "buffer.h"

#include <sstream>
#include <boost/throw_exception.hpp>
#include <stdexcept>

namespace mg = mir::graphics;
namespace mgn = mir::graphics::nested;
namespace geom = mir::geometry;

namespace
{
std::shared_ptr<mgn::HostStream> create_host_stream(
    mgn::HostConnection& connection,
    mg::DisplayConfigurationOutput const& output)
{
    mg::BufferProperties properties(output.extents().size, output.current_format, mg::BufferUsage::hardware);
    return connection.create_stream(properties);
}

std::shared_ptr<mgn::HostSurface> create_host_surface(
    mgn::HostConnection& connection,
    std::shared_ptr<mgn::HostStream> const& host_stream,
    mg::DisplayConfigurationOutput const& output)
{
    std::ostringstream surface_title;
    surface_title << "Mir nested display for output #" << output.id.as_value();
    mg::BufferProperties properties(output.extents().size, output.current_format, mg::BufferUsage::hardware);
    return connection.create_surface(
        host_stream, mir::geometry::Displacement{0, 0}, properties,
        surface_title.str().c_str(), static_cast<uint32_t>(output.id.as_value()));
}
}

mgn::detail::DisplayBuffer::DisplayBuffer(
    EGLDisplayHandle const& egl_display,
    mg::DisplayConfigurationOutput best_output,
    std::shared_ptr<HostConnection> const& host_connection,
    mgn::PassthroughOption const option) :
    egl_display(egl_display),
<<<<<<< HEAD
    host_surface{host_surface},
    egl_config{egl_display.choose_windowed_config(preferred_format)},
=======
    host_stream{create_host_stream(*host_connection, best_output)},
    host_surface{create_host_surface(*host_connection, host_stream, best_output)},
    host_connection{host_connection},
    host_chain{nullptr},
    egl_config{egl_display.choose_windowed_config(best_output.current_format)},
>>>>>>> 5fa1d029
    egl_context{egl_display, eglCreateContext(egl_display, egl_config, egl_display.egl_context(), nested_egl_context_attribs)},
    area{best_output.extents()},
    egl_surface{egl_display, host_stream->egl_native_window(), egl_config},
    passthrough_option(option),
    content{BackingContent::stream}
{
    host_surface->set_event_handler(event_thunk, this);
}

geom::Rectangle mgn::detail::DisplayBuffer::view_area() const
{
    return area;
}

void mgn::detail::DisplayBuffer::make_current()
{
    if (eglMakeCurrent(egl_display, egl_surface, egl_surface, egl_context) != EGL_TRUE)
        BOOST_THROW_EXCEPTION(mg::egl_error("Nested Mir Display Error: Failed to update EGL surface"));
}

void mgn::detail::DisplayBuffer::release_current()
{
    eglMakeCurrent(egl_display, EGL_NO_SURFACE, EGL_NO_SURFACE, EGL_NO_CONTEXT);
}

void mgn::detail::DisplayBuffer::swap_buffers()
{
    eglSwapBuffers(egl_display, egl_surface);
    if (content != BackingContent::stream)
    {
        auto spec = host_connection->create_surface_spec();
        spec->add_stream(*host_stream, geom::Displacement{0,0});
        content = BackingContent::stream;
        host_surface->apply_spec(*spec);
        //if the host_chain is not released, a buffer of the passthrough surface might get caught
        //up in the host server, resulting a drop in nbuffers available to the client
        host_chain = nullptr;
    }
}

void mgn::detail::DisplayBuffer::bind()
{
}

bool mgn::detail::DisplayBuffer::overlay(RenderableList const& list)
{
    if ((passthrough_option == mgn::PassthroughOption::disabled) ||
        list.empty() ||
        (list.back()->screen_position() != area) ||
        (list.back()->alpha() != 1.0f) ||
        (list.back()->shaped()) ||
        (list.back()->transformation() != identity))
    {
        //could not represent scene with subsurfaces
        return false;
    }

    auto passthrough_buffer = list.back()->buffer();
    auto native = dynamic_cast<mgn::NativeBuffer*>(passthrough_buffer->native_buffer_handle().get());
    if (!native)
        return false;

    if (!host_chain)
        host_chain = host_connection->create_chain();

    {
        std::unique_lock<std::mutex> lk(mutex);
        SubmissionInfo submission_info{native->client_handle(), host_chain->handle()};
        auto submitted = submitted_buffers.find(submission_info);
        if ((submission_info != last_submitted) && (submitted != submitted_buffers.end()))
            BOOST_THROW_EXCEPTION(std::logic_error("cannot resubmit buffer that has not been returned by host server"));
        if ((submission_info == last_submitted) && (submitted != submitted_buffers.end()))
            return true;

        submitted_buffers[submission_info] = passthrough_buffer;
        last_submitted = submission_info;
    }

    native->on_ownership_notification(
        std::bind(&mgn::detail::DisplayBuffer::release_buffer, this,
        native->client_handle(), host_chain->handle()));
    host_chain->submit_buffer(*native);

    if (content != BackingContent::chain)
    {
        auto spec = host_connection->create_surface_spec();
        spec->add_chain(*host_chain, geom::Displacement{0,0}, passthrough_buffer->size());
        content = BackingContent::chain;
        host_surface->apply_spec(*spec);
    }
    return true;
}

void mgn::detail::DisplayBuffer::release_buffer(MirBuffer* b, MirPresentationChain *c)
{
    std::unique_lock<std::mutex> lk(mutex);
    auto buf = submitted_buffers.find(SubmissionInfo{b, c});
    if (buf != submitted_buffers.end())
        submitted_buffers.erase(buf);
}

MirOrientation mgn::detail::DisplayBuffer::orientation() const
{
    /*
     * Always normal orientation. The real rotation is handled by the
     * native display.
     */
    return mir_orientation_normal;
}

MirMirrorMode mgn::detail::DisplayBuffer::mirror_mode() const
{
    return mir_mirror_mode_none;
}

mgn::detail::DisplayBuffer::~DisplayBuffer() noexcept
{
    for(auto& b : submitted_buffers)
    {
        auto n = dynamic_cast<mgn::NativeBuffer*>(b.second->native_buffer_handle().get());
        n->on_ownership_notification([]{});
    }
    host_surface->set_event_handler(nullptr, nullptr);
}

void mgn::detail::DisplayBuffer::event_thunk(
    MirSurface* /*surface*/,
    MirEvent const* event,
    void* context)
try
{
    static_cast<mgn::detail::DisplayBuffer*>(context)->mir_event(*event);
}
catch (std::exception const&)
{
    // Just in case: do not allow exceptions to propagate.
}

void mgn::detail::DisplayBuffer::mir_event(MirEvent const& event)
{
<<<<<<< HEAD
    if (mir_event_get_type(&event) != mir_event_type_input)
        return;

    if (event.type() == mir_event_type_motion)
    {
        MirMotionEvent my_event = *event.to_input()->to_motion();
        auto iev = mir_event_get_input_event(&my_event);

        if (mir_input_event_get_type(iev) == mir_input_event_type_pointer)
        {
            auto motion = my_event.to_input()->to_motion();

            for (size_t i = 0; i != motion->pointer_count(); ++i)
            {
                auto x = motion->x(i);
                auto y = motion->y(i);
                motion->set_x(i, x + area.top_left.x.as_int());
                motion->set_y(i, y + area.top_left.y.as_int());
            }

            auto pev = mir_input_event_get_pointer_event(iev);
            auto x = mir_pointer_event_axis_value(pev, mir_pointer_axis_x);
            auto y = mir_pointer_event_axis_value(pev, mir_pointer_axis_y);
            cursor_listener->cursor_moved_to(x, y);
        }

        dispatcher->dispatch(my_event);
    }
    else
    {
        dispatcher->dispatch(event);
    }
=======
    if (mir_event_get_type(&event) == mir_event_type_input ||
        mir_event_get_type(&event) == mir_event_type_input_device_state)
        host_connection->emit_input_event(event, area);
>>>>>>> 5fa1d029
}

mg::NativeDisplayBuffer* mgn::detail::DisplayBuffer::native_display_buffer()
{
    return this;
}<|MERGE_RESOLUTION|>--- conflicted
+++ resolved
@@ -65,16 +65,11 @@
     std::shared_ptr<HostConnection> const& host_connection,
     mgn::PassthroughOption const option) :
     egl_display(egl_display),
-<<<<<<< HEAD
-    host_surface{host_surface},
-    egl_config{egl_display.choose_windowed_config(preferred_format)},
-=======
     host_stream{create_host_stream(*host_connection, best_output)},
     host_surface{create_host_surface(*host_connection, host_stream, best_output)},
     host_connection{host_connection},
     host_chain{nullptr},
     egl_config{egl_display.choose_windowed_config(best_output.current_format)},
->>>>>>> 5fa1d029
     egl_context{egl_display, eglCreateContext(egl_display, egl_config, egl_display.egl_context(), nested_egl_context_attribs)},
     area{best_output.extents()},
     egl_surface{egl_display, host_stream->egl_native_window(), egl_config},
@@ -215,44 +210,9 @@
 
 void mgn::detail::DisplayBuffer::mir_event(MirEvent const& event)
 {
-<<<<<<< HEAD
-    if (mir_event_get_type(&event) != mir_event_type_input)
-        return;
-
-    if (event.type() == mir_event_type_motion)
-    {
-        MirMotionEvent my_event = *event.to_input()->to_motion();
-        auto iev = mir_event_get_input_event(&my_event);
-
-        if (mir_input_event_get_type(iev) == mir_input_event_type_pointer)
-        {
-            auto motion = my_event.to_input()->to_motion();
-
-            for (size_t i = 0; i != motion->pointer_count(); ++i)
-            {
-                auto x = motion->x(i);
-                auto y = motion->y(i);
-                motion->set_x(i, x + area.top_left.x.as_int());
-                motion->set_y(i, y + area.top_left.y.as_int());
-            }
-
-            auto pev = mir_input_event_get_pointer_event(iev);
-            auto x = mir_pointer_event_axis_value(pev, mir_pointer_axis_x);
-            auto y = mir_pointer_event_axis_value(pev, mir_pointer_axis_y);
-            cursor_listener->cursor_moved_to(x, y);
-        }
-
-        dispatcher->dispatch(my_event);
-    }
-    else
-    {
-        dispatcher->dispatch(event);
-    }
-=======
     if (mir_event_get_type(&event) == mir_event_type_input ||
         mir_event_get_type(&event) == mir_event_type_input_device_state)
         host_connection->emit_input_event(event, area);
->>>>>>> 5fa1d029
 }
 
 mg::NativeDisplayBuffer* mgn::detail::DisplayBuffer::native_display_buffer()
