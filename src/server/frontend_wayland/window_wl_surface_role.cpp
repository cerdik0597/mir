/*
 * Copyright © 2015-2018 Canonical Ltd.
 *
 * This program is free software: you can redistribute it and/or modify it
 * under the terms of the GNU General Public License version 3,
 * as published by the Free Software Foundation.
 *
 * This program is distributed in the hope that it will be useful,
 * but WITHOUT ANY WARRANTY; without even the implied warranty of
 * MERCHANTABILITY or FITNESS FOR A PARTICULAR PURPOSE.  See the
 * GNU General Public License for more details.
 *
 * You should have received a copy of the GNU General Public License
 * along with this program.  If not, see <http://www.gnu.org/licenses/>.
 *
 * Authored by: Christopher James Halse Rogers <christopher.halse.rogers@canonical.com>
 */

#include "window_wl_surface_role.h"

#include "output_manager.h"
#include "wayland_utils.h"
#include "wl_surface.h"
#include "wayland_surface_observer.h"
#include "wl_seat.h"

#include "mir/shell/surface_specification.h"
#include "mir/shell/shell.h"

#include "mir/frontend/wayland.h"
#include "null_event_sink.h"

#include "mir/scene/surface.h"
#include "mir/scene/surface_creation_parameters.h"

#include <boost/throw_exception.hpp>

namespace mf = mir::frontend;
namespace ms = mir::scene;
namespace msh = mir::shell;
namespace geom = mir::geometry;

namespace
{
geom::Size const max_possible_size{
    std::numeric_limits<int>::max(),
    std::numeric_limits<int>::max()};

/// Clears pending if it holds a value different than cache
/// sets cache to pending and leaves pending alone if it holds a different value
template<typename T>
inline void clear_pending_if_unchanged(mir::optional_value<T>& pending, T& cache)
{
    if (pending)
    {
        if (pending.value() == cache)
            pending.consume();
        else
            cache = pending.value();
    }
}
}

mf::WindowWlSurfaceRole::WindowWlSurfaceRole(
    WlSeat* seat,
    wl_client* client,
    WlSurface* surface,
    std::shared_ptr<msh::Shell> const& shell,
    OutputManager* output_manager)
    : destroyed{std::make_shared<bool>(false)},
      surface{surface},
      client{client},
      shell{shell},
      session{get_session(client)},
      output_manager{output_manager},
      observer{std::make_shared<WaylandSurfaceObserver>(seat, client, surface, this)},
      params{std::make_unique<scene::SurfaceCreationParameters>(
          scene::SurfaceCreationParameters().of_type(mir_window_type_freestyle))},
      committed_min_size{0, 0},
      committed_max_size{max_possible_size}
{
    surface->set_role(this);
}

mf::WindowWlSurfaceRole::~WindowWlSurfaceRole()
{
    surface->clear_role();
    observer->disconnect();
    *destroyed = true;
    if (auto const scene_surface = weak_scene_surface.lock())
    {
        shell->destroy_surface(session, scene_surface);
        weak_scene_surface.reset();
    }
}

auto mf::WindowWlSurfaceRole::scene_surface() const -> std::experimental::optional<std::shared_ptr<scene::Surface>>
{
    auto shared = weak_scene_surface.lock();
    if (shared)
        return shared;
    else
        return std::experimental::nullopt;
}

void mf::WindowWlSurfaceRole::populate_spec_with_surface_data(shell::SurfaceSpecification& spec)
{
    spec.streams = std::vector<shell::StreamSpecification>();
    spec.input_shape = std::vector<geom::Rectangle>();
    surface->populate_surface_data(spec.streams.value(), spec.input_shape.value(), {});
}

void mf::WindowWlSurfaceRole::refresh_surface_data_now()
{
    if (auto const scene_surface = weak_scene_surface.lock())
    {
        shell::SurfaceSpecification surface_data_spec;
        populate_spec_with_surface_data(surface_data_spec);
        shell->modify_surface(session, scene_surface, surface_data_spec);
    }
}

void mf::WindowWlSurfaceRole::apply_spec(mir::shell::SurfaceSpecification const& new_spec)
{
    if (new_spec.width.is_set())
        pending_explicit_width = new_spec.width.value();
    if (new_spec.height.is_set())
        pending_explicit_height = new_spec.height.value();

    if (weak_scene_surface.lock())
    {
        spec().update_from(new_spec);
    }
    else
    {
        params->update_from(new_spec);
    }
}

void mf::WindowWlSurfaceRole::set_pending_offset(std::experimental::optional<geom::Displacement> const& offset)
{
    surface->set_pending_offset(offset);
}

void mf::WindowWlSurfaceRole::set_pending_width(std::experimental::optional<geometry::Width> const& width)
{
    pending_explicit_width = width;
}

void mf::WindowWlSurfaceRole::set_pending_height(std::experimental::optional<geometry::Height> const& height)
{
    pending_explicit_height = height;
}

void mf::WindowWlSurfaceRole::set_title(std::string const& title)
{
    if (weak_scene_surface.lock())
    {
        spec().name = title;
    }
    else
    {
        params->name = title;
    }
}

void mf::WindowWlSurfaceRole::set_application_id(std::string const& application_id)
{
    if (weak_scene_surface.lock())
    {
        spec().application_id = application_id;
    }
    else
    {
        params->application_id = application_id;
    }
}

void mf::WindowWlSurfaceRole::initiate_interactive_move()
{
    if (auto const scene_surface = weak_scene_surface.lock())
    {
        shell->request_move(session, scene_surface, observer->latest_timestamp().count());
    }
}

void mf::WindowWlSurfaceRole::initiate_interactive_resize(MirResizeEdge edge)
{
    if (auto const scene_surface = weak_scene_surface.lock())
    {
        shell->request_resize(session, scene_surface, observer->latest_timestamp().count(), edge);
    }
}

void mf::WindowWlSurfaceRole::set_parent(std::experimental::optional<std::shared_ptr<scene::Surface>> const& parent)
{
    if (weak_scene_surface.lock())
    {
        if (parent)
            spec().parent = parent.value();
        else if (spec().parent)
            spec().parent.consume();
    }
    else
    {
        if (parent)
            params->parent = parent.value();
        else
            params->parent = {};
    }
}

void mf::WindowWlSurfaceRole::set_max_size(int32_t width, int32_t height)
{
    if (weak_scene_surface.lock())
    {
        if (width == 0) width = max_possible_size.width.as_int();
        if (height == 0) height = max_possible_size.height.as_int();

        auto& mods = spec();
        mods.max_width = geom::Width{width};
        mods.max_height = geom::Height{height};
    }
    else
    {
        if (width == 0)
        {
            if (params->max_width.is_set())
                params->max_width.consume();
        }
        else
            params->max_width = geom::Width{width};

        if (height == 0)
        {
            if (params->max_height.is_set())
                params->max_height.consume();
        }
        else
            params->max_height = geom::Height{height};
    }
}

void mf::WindowWlSurfaceRole::set_min_size(int32_t width, int32_t height)
{
    if (weak_scene_surface.lock())
    {
        auto& mods = spec();
        mods.min_width = geom::Width{width};
        mods.min_height = geom::Height{height};
    }
    else
    {
        params->min_width = geom::Width{width};
        params->min_height = geom::Height{height};
    }
}

void mf::WindowWlSurfaceRole::set_fullscreen(std::experimental::optional<struct wl_resource*> const& output)
{
    // We must process this request immediately (i.e. don't defer until commit())
    if (auto const scene_surface = weak_scene_surface.lock())
    {
        shell::SurfaceSpecification mods;
        mods.state = mir_window_state_fullscreen;
        mods.output_id = output_manager->output_id_for(client, output);
        shell->modify_surface(session, scene_surface, mods);
    }
    else
    {
        params->state = mir_window_state_fullscreen;
        if (output)
            params->output_id = output_manager->output_id_for(client, output.value());
        create_mir_window();
    }
}

void mf::WindowWlSurfaceRole::set_state_now(MirWindowState state)
{
    if (auto const scene_surface = weak_scene_surface.lock())
    {
        shell::SurfaceSpecification mods;
        mods.state = state;
        shell->modify_surface(session, scene_surface, mods);
    }
    else
    {
        params->state = state;
        create_mir_window();
    }
}

auto mf::WindowWlSurfaceRole::pending_size() const -> geom::Size
{
    auto size = current_size();
    if (pending_explicit_width)
        size.width = pending_explicit_width.value();
    if (pending_explicit_height)
        size.height = pending_explicit_height.value();
    return size;
}

auto mf::WindowWlSurfaceRole::current_size() const -> geom::Size
{
    auto size = committed_size.value_or(geom::Size{640, 480});
    if (surface->buffer_size())
    {
        if (!committed_width_set_explicitly)
            size.width = surface->buffer_size().value().width;
        if (!committed_height_set_explicitly)
            size.height = surface->buffer_size().value().height;
    }
    return size;
}

std::experimental::optional<geom::Size> mf::WindowWlSurfaceRole::requested_window_size()
{
    return observer->requested_window_size();
}

auto mf::WindowWlSurfaceRole::window_state() -> MirWindowState
{
    return observer->state();
}

auto mf::WindowWlSurfaceRole::is_active() -> bool
{
    if (auto const scene_surface = weak_scene_surface.lock())
        return scene_surface->focus_state() == mir_window_focus_state_focused;
    else
        return false;
}

std::chrono::nanoseconds mf::WindowWlSurfaceRole::latest_timestamp()
{
    return observer->latest_timestamp();
}

void mf::WindowWlSurfaceRole::commit(WlSurfaceState const& state)
{
    surface->commit(state);

    handle_commit();

    auto size = pending_size();
    observer->latest_client_size(size);

    if (auto const scene_surface = weak_scene_surface.lock())
    {
        if (!committed_size || size != committed_size.value())
        {
            spec().width = size.width;
            spec().height = size.height;
        }

        if (state.surface_data_needs_refresh())
        {
            populate_spec_with_surface_data(spec());
        }

        if (pending_changes)
        {
            clear_pending_if_unchanged(pending_changes->min_width,  committed_min_size.width);
            clear_pending_if_unchanged(pending_changes->min_height, committed_min_size.height);
            clear_pending_if_unchanged(pending_changes->max_width,  committed_max_size.width);
            clear_pending_if_unchanged(pending_changes->max_height, committed_max_size.height);
        }

        if (pending_changes && !pending_changes->is_empty())
            shell->modify_surface(session, scene_surface, *pending_changes);

        pending_changes.reset();
    }
    else
    {
        create_mir_window();
    }

    committed_size = size;
    if (pending_explicit_width)
        committed_width_set_explicitly = true;
    if (pending_explicit_height)
        committed_height_set_explicitly = true;
    pending_explicit_width = std::experimental::nullopt;
    pending_explicit_height = std::experimental::nullopt;
}

void mf::WindowWlSurfaceRole::visiblity(bool visible)
{
    auto const scene_surface = weak_scene_surface.lock();
    if (!scene_surface)
        return;

    if (scene_surface->visible() == visible)
        return;

    if (visible)
    {
        if (scene_surface->state() == mir_window_state_hidden)
            spec().state = mir_window_state_restored;
    }
    else
    {
        if (scene_surface->state() != mir_window_state_hidden)
            spec().state = mir_window_state_hidden;
    }
}

mir::shell::SurfaceSpecification& mf::WindowWlSurfaceRole::spec()
{
    if (!pending_changes)
        pending_changes = std::make_unique<mir::shell::SurfaceSpecification>();

    return *pending_changes;
}

void mf::WindowWlSurfaceRole::create_mir_window()
{
    params->size = pending_size();
    params->streams = std::vector<shell::StreamSpecification>{};
    params->input_shape = std::vector<geom::Rectangle>{};
    surface->populate_surface_data(params->streams.value(), params->input_shape.value(), {});

    auto const scene_surface = shell->create_surface(session, *params, observer);
    weak_scene_surface = scene_surface;

    if (params->min_width)  committed_min_size.width  = params->min_width.value();
    if (params->min_height) committed_min_size.height = params->min_height.value();
    if (params->max_width)  committed_max_size.width  = params->max_width.value();
    if (params->max_height) committed_max_size.height = params->max_height.value();

    // The shell isn't guaranteed to respect the requested size
<<<<<<< HEAD
    auto const client_size = scene_surface->client_size();
    if (client_size != params->size)
        observer->content_resized_to(scene_surface.get(), client_size);
=======
    auto const content_size = scene_surface->content_size();
    if (content_size != params->size)
        observer->resized_to(scene_surface.get(), content_size);
>>>>>>> 6a03e88d
}
<|MERGE_RESOLUTION|>--- conflicted
+++ resolved
@@ -430,13 +430,7 @@
     if (params->max_height) committed_max_size.height = params->max_height.value();
 
     // The shell isn't guaranteed to respect the requested size
-<<<<<<< HEAD
-    auto const client_size = scene_surface->client_size();
-    if (client_size != params->size)
-        observer->content_resized_to(scene_surface.get(), client_size);
-=======
     auto const content_size = scene_surface->content_size();
     if (content_size != params->size)
-        observer->resized_to(scene_surface.get(), content_size);
->>>>>>> 6a03e88d
-}
+        observer->content_resized_to(scene_surface.get(), content_size);
+}
