/*
 * Copyright © 2018 Canonical Ltd.
 *
 * This program is free software: you can redistribute it and/or modify it
 * under the terms of the GNU General Public License version 3,
 * as published by the Free Software Foundation.
 *
 * This program is distributed in the hope that it will be useful,
 * but WITHOUT ANY WARRANTY; without even the implied warranty of
 * MERCHANTABILITY or FITNESS FOR A PARTICULAR PURPOSE.  See the
 * GNU General Public License for more details.
 *
 * You should have received a copy of the GNU General Public License
 * along with this program.  If not, see <http://www.gnu.org/licenses/>.
 *
 * Authored by: Christopher James Halse Rogers <christopher.halse.rogers@canonical.com>
 */

#ifndef MIR_FRONTEND_WL_SURFACE_H
#define MIR_FRONTEND_WL_SURFACE_H

#include "generated/wayland_wrapper.h"

#include "mir/frontend/buffer_stream_id.h"
#include "mir/frontend/surface_id.h"

#include "mir/geometry/displacement.h"
#include "mir/geometry/size.h"

#include <vector>

namespace mir
{
class Executor;

namespace graphics
{
class WaylandAllocator;
}
namespace shell
{
struct StreamSpecification;
}

namespace frontend
{
class BufferStream;
class Session;
class WlSurfaceRole;
class WlSubsurface;

struct WlSurfaceState
{
<<<<<<< HEAD
    WlSurfaceState(): frame_callbacks{std::make_unique<std::vector<wl_resource*>>()} {}

    // if you add variables, don't forget to update this
    void update_from(WlSurfaceState const& source);

=======
public:
>>>>>>> 45264f00
    // NOTE: buffer can be both nullopt and nullptr (I know, sounds dumb, but bare with me)
    // if it's nullopt, there is not a new buffer and no value should be copied to current state
    // if it's nullptr, there is a new buffer and it is a null buffer, which should replace the current buffer
    std::experimental::optional<wl_resource*> buffer;

    std::experimental::optional<geometry::Displacement> buffer_offset;
    std::vector<wl_resource*> frame_callbacks;
};

class WlSurface : public wayland::Surface
{
public:
    WlSurface(wl_client* client,
              wl_resource* parent,
              uint32_t id,
              std::shared_ptr<mir::Executor> const& executor,
              std::shared_ptr<mir::graphics::WaylandAllocator> const& allocator);

    ~WlSurface();

    std::shared_ptr<bool> destroyed_flag() const { return destroyed; }
    geometry::Displacement buffer_offset() const { return buffer_offset_; }
    geometry::Size buffer_size() const { return buffer_size_; }
    bool synchronized() const;

    void set_role(WlSurfaceRole* role_);
    void set_buffer_offset(geometry::Displacement const& offset) { pending.buffer_offset = offset; }
    std::unique_ptr<WlSurface, std::function<void(WlSurface*)>> add_child(WlSubsurface* child);
    void invalidate_buffer_list();
    void populate_buffer_list(std::vector<shell::StreamSpecification>& buffers,
                              geometry::Displacement const& parent_offset) const;
    void commit(WlSurfaceState const& state);

    std::shared_ptr<mir::frontend::Session> const session;
    mir::frontend::BufferStreamId const stream_id;
    std::shared_ptr<mir::frontend::BufferStream> const stream;
    mir::frontend::SurfaceId surface_id;       // ID of any associated surface

    static WlSurface* from(wl_resource* resource);

private:
    std::shared_ptr<mir::graphics::WaylandAllocator> const allocator;
    std::shared_ptr<mir::Executor> const executor;

    WlSurfaceRole* role;
    std::vector<WlSubsurface*> children;

    WlSurfaceState pending;
    geometry::Displacement buffer_offset_;
    geometry::Size buffer_size_;
    std::shared_ptr<bool> const destroyed;

    void destroy() override;
    void attach(std::experimental::optional<wl_resource*> const& buffer, int32_t x, int32_t y) override;
    void damage(int32_t x, int32_t y, int32_t width, int32_t height) override;
    void frame(uint32_t callback) override;
    void set_opaque_region(std::experimental::optional<wl_resource*> const& region) override;
    void set_input_region(std::experimental::optional<wl_resource*> const& region) override;
    void commit() override;
    void damage_buffer(int32_t x, int32_t y, int32_t width, int32_t height) override;
    void set_buffer_transform(int32_t transform) override;
    void set_buffer_scale(int32_t scale) override;
};
}
}

#endif // MIR_FRONTEND_WL_SURFACE_H<|MERGE_RESOLUTION|>--- conflicted
+++ resolved
@@ -51,15 +51,9 @@
 
 struct WlSurfaceState
 {
-<<<<<<< HEAD
-    WlSurfaceState(): frame_callbacks{std::make_unique<std::vector<wl_resource*>>()} {}
-
     // if you add variables, don't forget to update this
     void update_from(WlSurfaceState const& source);
 
-=======
-public:
->>>>>>> 45264f00
     // NOTE: buffer can be both nullopt and nullptr (I know, sounds dumb, but bare with me)
     // if it's nullopt, there is not a new buffer and no value should be copied to current state
     // if it's nullptr, there is a new buffer and it is a null buffer, which should replace the current buffer
