/*
 * Copyright © 2013 Canonical Ltd.
 *
 * This program is free software: you can redistribute it and/or modify it
 * under the terms of the GNU General Public License version 3,
 * as published by the Free Software Foundation.
 *
 * This program is distributed in the hope that it will be useful,
 * but WITHOUT ANY WARRANTY; without even the implied warranty of
 * MERCHANTABILITY or FITNESS FOR A PARTICULAR PURPOSE.  See the
 * GNU General Public License for more details.
 *
 * You should have received a copy of the GNU General Public License
 * along with this program.  If not, see <http://www.gnu.org/licenses/>.
 *
 * Authored by: Alan Griffiths <alan@octopull.co.uk>
 */

#include "mir/logging/input_report.h"
#include "mir/logging/logger.h"
#include "mir/logging/input_timestamp.h"

#include "std/MirLog.h"
#include <std/Log.h>


#include <sstream>
#include <cstring>
#include <mutex>

namespace ml = mir::logging;
namespace mlil = mir::logging::legacy_input_report;

namespace
{
char const* const component = "android-input";

class LegacyInputReport;

std::mutex mutex;
std::shared_ptr<LegacyInputReport> the_legacy_input_report;

class LegacyInputReport
{
public:
    LegacyInputReport(std::shared_ptr<ml::Logger> const& logger) :
        logger(logger)
    {
    }

    void log(int prio, char const* buffer)
    {
        switch (prio)
        {
        case ANDROID_LOG_UNKNOWN:
        case ANDROID_LOG_DEFAULT:
        case ANDROID_LOG_VERBOSE:
        case ANDROID_LOG_DEBUG:
            logger->log(ml::Logger::debug, buffer, component);
            break;

        case ANDROID_LOG_INFO:
            logger->log(ml::Logger::informational, buffer, component);
            break;

        case ANDROID_LOG_WARN:
            logger->log(ml::Logger::warning, buffer, component);
            break;

        case ANDROID_LOG_ERROR:
            logger->log(ml::Logger::error, buffer, component);
        };
    }

private:
    std::shared_ptr<ml::Logger> const logger;
};

void my_write_to_log(int prio, char const* buffer)
{
    std::unique_lock<std::mutex> lock(mutex);
    the_legacy_input_report->log(prio, buffer);
}
}


void mlil::initialize(std::shared_ptr<Logger> const& logger)
{
    std::unique_lock<std::mutex> lock(mutex);
    ::the_legacy_input_report = std::make_shared<LegacyInputReport>(logger);

    mir::write_to_log = my_write_to_log;
}


ml::InputReport::InputReport(const std::shared_ptr<Logger>& logger)
    : logger(logger)
{
}

const char* ml::InputReport::component()
{
    static const char* s = "input";
    return s;
}

void ml::InputReport::received_event_from_kernel(int64_t when, int type, int code, int value)
{
    std::stringstream ss;

    ss << "Received event"
<<<<<<< HEAD
       << " time=" << when
=======
       << " time=" << ml::input_timestamp(when)
>>>>>>> 269ae959
       << " type=" << type
       << " code=" << code
       << " value=" << value;

    logger->log(Logger::informational, ss.str(), component());
}

void ml::InputReport::published_key_event(int dest_fd, uint32_t seq_id, int64_t event_time)
{
    std::stringstream ss;

    ss << "Published key event"
       << " seq_id=" << seq_id
<<<<<<< HEAD
       << " time=" << event_time
=======
       << " time=" << ml::input_timestamp(event_time)
>>>>>>> 269ae959
       << " dest_fd=" << dest_fd;

    logger->log(Logger::informational, ss.str(), component());
}

void ml::InputReport::published_motion_event(int dest_fd, uint32_t seq_id, int64_t event_time)
{
    std::stringstream ss;

    ss << "Published motion event"
       << " seq_id=" << seq_id
<<<<<<< HEAD
       << " time=" << event_time
=======
       << " time=" << ml::input_timestamp(event_time)
>>>>>>> 269ae959
       << " dest_fd=" << dest_fd;

    logger->log(Logger::informational, ss.str(), component());
}

void ml::InputReport::received_event_finished_signal(int src_fd, uint32_t seq_id)
{
    std::stringstream ss;

    ss << "Received event finished"
       << " seq_id=" << seq_id
       << " src_fd=" << src_fd;

    logger->log(Logger::informational, ss.str(), component());
}<|MERGE_RESOLUTION|>--- conflicted
+++ resolved
@@ -109,11 +109,7 @@
     std::stringstream ss;
 
     ss << "Received event"
-<<<<<<< HEAD
-       << " time=" << when
-=======
        << " time=" << ml::input_timestamp(when)
->>>>>>> 269ae959
        << " type=" << type
        << " code=" << code
        << " value=" << value;
@@ -127,11 +123,7 @@
 
     ss << "Published key event"
        << " seq_id=" << seq_id
-<<<<<<< HEAD
-       << " time=" << event_time
-=======
        << " time=" << ml::input_timestamp(event_time)
->>>>>>> 269ae959
        << " dest_fd=" << dest_fd;
 
     logger->log(Logger::informational, ss.str(), component());
@@ -143,11 +135,7 @@
 
     ss << "Published motion event"
        << " seq_id=" << seq_id
-<<<<<<< HEAD
-       << " time=" << event_time
-=======
        << " time=" << ml::input_timestamp(event_time)
->>>>>>> 269ae959
        << " dest_fd=" << dest_fd;
 
     logger->log(Logger::informational, ss.str(), component());
