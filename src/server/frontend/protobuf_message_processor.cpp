/*
 * Copyright © 2012, 2014 Canonical Ltd.
 *
 * This program is free software: you can redistribute it and/or modify it
 * under the terms of the GNU General Public License version 3,
 * as published by the Free Software Foundation.
 *
 * This program is distributed in the hope that it will be useful,
 * but WITHOUT ANY WARRANTY; without even the implied warranty of
 * MERCHANTABILITY or FITNESS FOR A PARTICULAR PURPOSE.  See the
 * GNU General Public License for more details.
 *
 * You should have received a copy of the GNU General Public License
 * along with this program.  If not, see <http://www.gnu.org/licenses/>.
 *
 * Authored by: Alan Griffiths <alan@octopull.co.uk>
 */

#include "protobuf_message_processor.h"
#include "mir/frontend/message_processor_report.h"
#include "mir/frontend/protobuf_message_sender.h"
#include "mir/frontend/template_protobuf_message_processor.h"

#include "mir_protobuf_wire.pb.h"

namespace mfd = mir::frontend::detail;

namespace
{
template<class Response>
std::vector<int32_t> extract_fds_from(Response* response)
{
    std::vector<int32_t> fd(response->fd().data(), response->fd().data() + response->fd().size());
    response->clear_fd();
    response->set_fds_on_side_channel(fd.size());
    return fd;
}
}

mfd::ProtobufMessageProcessor::ProtobufMessageProcessor(
    std::shared_ptr<ProtobufMessageSender> const& sender,
    std::shared_ptr<protobuf::DisplayServer> const& display_server,
    std::shared_ptr<MessageProcessorReport> const& report) :
    sender(sender),
    display_server(display_server),
    report(report)
{
}

namespace mir
{
namespace frontend
{
namespace detail
{
template<> struct result_ptr_t<::mir::protobuf::Buffer>     { typedef ::mir::protobuf::Buffer* type; };
template<> struct result_ptr_t<::mir::protobuf::Connection> { typedef ::mir::protobuf::Connection* type; };
template<> struct result_ptr_t<::mir::protobuf::Surface>    { typedef ::mir::protobuf::Surface* type; };
template<> struct result_ptr_t<::mir::protobuf::Screencast> { typedef ::mir::protobuf::Screencast* type; };
template<> struct result_ptr_t<mir::protobuf::SocketFD>     { typedef ::mir::protobuf::SocketFD* type; };

template<>
void invoke(
    ProtobufMessageProcessor* self,
    protobuf::DisplayServer* server,
    void (protobuf::DisplayServer::*function)(
        ::google::protobuf::RpcController* controller,
        const protobuf::SurfaceId* request,
        protobuf::Buffer* response,
        ::google::protobuf::Closure* done),
        Invocation const& invocation)
{
    protobuf::SurfaceId parameter_message;
    parameter_message.ParseFromString(invocation.parameters());
    auto const result_message = std::make_shared<protobuf::Buffer>();

    auto const callback =
        google::protobuf::NewCallback<
            ProtobufMessageProcessor,
            ::google::protobuf::uint32,
             std::shared_ptr<protobuf::Buffer>>(
                self,
                &ProtobufMessageProcessor::send_response,
                invocation.id(),
                result_message);

    try
    {
        (server->*function)(
            0,
            &parameter_message,
            result_message.get(),
            callback);
    }
    catch (std::exception const& x)
    {
        delete callback;
        result_message->set_error(boost::diagnostic_information(x));
        self->send_response(invocation.id(), result_message);
    }
}
}
}
}


const std::string& mfd::Invocation::method_name() const
{
    return invocation.method_name();
}

const std::string& mfd::Invocation::parameters() const
{
    return invocation.parameters();
}

google::protobuf::uint32 mfd::Invocation::id() const
{
    return invocation.id();
}


bool mfd::ProtobufMessageProcessor::dispatch(Invocation const& invocation)
{
    report->received_invocation(display_server.get(), invocation.id(), invocation.method_name());

    bool result = true;

    try
    {
        // TODO comparing strings in an if-else chain isn't efficient.
        // It is probably possible to generate a Trie at compile time.
        if ("connect" == invocation.method_name())
        {
            invoke(this, display_server.get(), &protobuf::DisplayServer::connect, invocation);
        }
        else if ("create_surface" == invocation.method_name())
        {
            invoke(this, display_server.get(), &protobuf::DisplayServer::create_surface, invocation);
        }
        else if ("next_buffer" == invocation.method_name())
        {
            invoke(this, display_server.get(), &protobuf::DisplayServer::next_buffer, invocation);
        }
        else if ("release_surface" == invocation.method_name())
        {
            invoke(this, display_server.get(), &protobuf::DisplayServer::release_surface, invocation);
        }
        else if ("test_file_descriptors" == invocation.method_name())
        {
            invoke(this, display_server.get(), &protobuf::DisplayServer::test_file_descriptors, invocation);
        }
        else if ("drm_auth_magic" == invocation.method_name())
        {
            invoke(this, display_server.get(), &protobuf::DisplayServer::drm_auth_magic, invocation);
        }
        else if ("configure_display" == invocation.method_name())
        {
            invoke(this, display_server.get(), &protobuf::DisplayServer::configure_display, invocation);
        }
        else if ("configure_surface" == invocation.method_name())
        {
            invoke(this, display_server.get(), &protobuf::DisplayServer::configure_surface, invocation);
        }
        else if ("create_screencast" == invocation.method_name())
        {
            invoke(this, display_server.get(), &protobuf::DisplayServer::create_screencast, invocation);
        }
        else if ("screencast_buffer" == invocation.method_name())
        {
            invoke(this, display_server.get(), &protobuf::DisplayServer::screencast_buffer, invocation);
        }
        else if ("release_screencast" == invocation.method_name())
        {
            invoke(this, display_server.get(), &protobuf::DisplayServer::release_screencast, invocation);
        }
<<<<<<< HEAD
        else if ("configure_cursor" == invocation.method_name())
        {
            invoke(this, display_server.get(), &protobuf::DisplayServer::configure_cursor, invocation);
=======
        else if ("new_fds_for_trusted_clients" == invocation.method_name())
        {
            invoke(this, display_server.get(), &protobuf::DisplayServer::new_fds_for_trusted_clients, invocation);
>>>>>>> 11ed6ea9
        }
        else if ("disconnect" == invocation.method_name())
        {
            invoke(this, display_server.get(), &protobuf::DisplayServer::disconnect, invocation);
            result = false;
        }
        else
        {
            report->unknown_method(display_server.get(), invocation.id(), invocation.method_name());
            result = false;
        }
    }
    catch (std::exception const& error)
    {
        report->exception_handled(display_server.get(), invocation.id(), error);
        result = false;
    }

    report->completed_invocation(display_server.get(), invocation.id(), result);

    return result;
}

void mfd::ProtobufMessageProcessor::send_response(::google::protobuf::uint32 id, ::google::protobuf::Message* response)
{
    sender->send_response(id, response, {});
}

void mfd::ProtobufMessageProcessor::send_response(::google::protobuf::uint32 id, mir::protobuf::Buffer* response)
{
    const auto& fd = extract_fds_from(response);
    sender->send_response(id, response, {fd});
}

void mfd::ProtobufMessageProcessor::send_response(::google::protobuf::uint32 id, std::shared_ptr<protobuf::Buffer> response)
{
    send_response(id, response.get());
}

void mfd::ProtobufMessageProcessor::send_response(::google::protobuf::uint32 id, mir::protobuf::Connection* response)
{
    const auto& fd = response->has_platform() ?
        extract_fds_from(response->mutable_platform()) :
        std::vector<int32_t>();

    sender->send_response(id, response, {fd});
}

void mfd::ProtobufMessageProcessor::send_response(::google::protobuf::uint32 id, mir::protobuf::Surface* response)
{
    auto const& surface_fd = extract_fds_from(response);
    const auto& buffer_fd = response->has_buffer() ?
        extract_fds_from(response->mutable_buffer()) :
        std::vector<int32_t>();

    sender->send_response(id, response, {surface_fd, buffer_fd});
}

void mfd::ProtobufMessageProcessor::send_response(
    ::google::protobuf::uint32 id, mir::protobuf::Screencast* response)
{
    auto const& buffer_fd = response->has_buffer() ?
        extract_fds_from(response->mutable_buffer()) :
        std::vector<int32_t>();

    sender->send_response(id, response, {buffer_fd});
}

void mfd::ProtobufMessageProcessor::send_response(::google::protobuf::uint32 id, mir::protobuf::SocketFD* response)
{
    const auto& fd = extract_fds_from(response);
    sender->send_response(id, response, {fd});
}<|MERGE_RESOLUTION|>--- conflicted
+++ resolved
@@ -174,15 +174,13 @@
         {
             invoke(this, display_server.get(), &protobuf::DisplayServer::release_screencast, invocation);
         }
-<<<<<<< HEAD
         else if ("configure_cursor" == invocation.method_name())
         {
             invoke(this, display_server.get(), &protobuf::DisplayServer::configure_cursor, invocation);
-=======
+        }
         else if ("new_fds_for_trusted_clients" == invocation.method_name())
         {
             invoke(this, display_server.get(), &protobuf::DisplayServer::new_fds_for_trusted_clients, invocation);
->>>>>>> 11ed6ea9
         }
         else if ("disconnect" == invocation.method_name())
         {
