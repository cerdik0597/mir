/*
 * Copyright © 2012-2014 Canonical Ltd.
 *
 * This program is free software: you can redistribute it and/or modify it
 * under the terms of the GNU General Public License version 3,
 * as published by the Free Software Foundation.
 *
 * This program is distributed in the hope that it will be useful,
 * but WITHOUT ANY WARRANTY; without even the implied warranty of
 * MERCHANTABILITY or FITNESS FOR A PARTICULAR PURPOSE. See the
 * GNU General Public License for more details.
 *
 * You should have received a copy of the GNU General Public License
 * along with this program. If not, see <http://www.gnu.org/licenses/>.
 *
 * Authored by:
 *   Alan Griffiths <alan@octopull.co.uk>
 *   Thomas Voss <thomas.voss@canonical.com>
 */

#include "basic_surface.h"
#include "mir/compositor/buffer_stream.h"
#include "mir/frontend/event_sink.h"
#include "mir/input/input_channel.h"
#include "mir/shell/input_targeter.h"
#include "mir/graphics/buffer.h"

#include "mir/scene/scene_report.h"
#include "mir/scene/surface_configurator.h"

#include <boost/throw_exception.hpp>

#include <stdexcept>
#include <algorithm>

namespace mc = mir::compositor;
namespace ms = mir::scene;
namespace msh = mir::shell;
namespace mg = mir::graphics;
namespace mi = mir::input;
namespace geom = mir::geometry;

void ms::SurfaceObservers::attrib_changed(MirSurfaceAttrib attrib, int value)
{
    std::unique_lock<decltype(mutex)> lock(mutex);
    // TBD Maybe we should copy observers so we can release the lock?
    for (auto const& p : observers)
        p->attrib_changed(attrib, value);
}

void ms::SurfaceObservers::resized_to(geometry::Size const& size)
{
    std::unique_lock<decltype(mutex)> lock(mutex);
    // TBD Maybe we should copy observers so we can release the lock?
    for (auto const& p : observers)
        p->resized_to(size);
}

void ms::SurfaceObservers::moved_to(geometry::Point const& top_left)
{
    std::unique_lock<decltype(mutex)> lock(mutex);
    // TBD Maybe we should copy observers so we can release the lock?
    for (auto const& p : observers)
        p->moved_to(top_left);
}

void ms::SurfaceObservers::hidden_set_to(bool hide)
{
    std::unique_lock<decltype(mutex)> lock(mutex);
    // TBD Maybe we should copy observers so we can release the lock?
    for (auto const& p : observers)
        p->hidden_set_to(hide);
}

void ms::SurfaceObservers::frame_posted()
{
    std::unique_lock<decltype(mutex)> lock(mutex);
    // TBD Maybe we should copy observers so we can release the lock?
    for (auto const& p : observers)
        p->frame_posted();
}

void ms::SurfaceObservers::alpha_set_to(float alpha)
{
    std::unique_lock<decltype(mutex)> lock(mutex);
    // TBD Maybe we should copy observers so we can release the lock?
    for (auto const& p : observers)
        p->alpha_set_to(alpha);
}

void ms::SurfaceObservers::transformation_set_to(glm::mat4 const& t)
{
    std::unique_lock<decltype(mutex)> lock(mutex);
    // TBD Maybe we should copy observers so we can release the lock?
    for (auto const& p : observers)
        p->transformation_set_to(t);
}

void ms::SurfaceObservers::add(std::shared_ptr<SurfaceObserver> const& observer)
{
    if (observer)
    {
        std::unique_lock<decltype(mutex)> lock(mutex);
        observers.push_back(observer);
    }
}

void ms::SurfaceObservers::remove(std::shared_ptr<SurfaceObserver> const& observer)
{
    std::unique_lock<decltype(mutex)> lock(mutex);
    observers.erase(std::remove(observers.begin(),observers.end(), observer), observers.end());
}

void ms::SurfaceObservers::attrib_change(MirSurfaceAttrib attrib, int value)
{
    std::unique_lock<decltype(mutex)> lock(mutex);
    // TBD Maybe we should copy observers so we can release the lock?
    for (auto const& p : observers)
        p->attrib_change(attrib, value);
}

void ms::SurfaceObservers::resize(geometry::Size const& size)
{
    std::unique_lock<decltype(mutex)> lock(mutex);
    // TBD Maybe we should copy observers so we can release the lock?
    for (auto const& p : observers)
        p->resize(size);
}

void ms::SurfaceObservers::add(std::shared_ptr<SurfaceObserver> const& observer)
{
    if (observer)
    {
        std::unique_lock<decltype(mutex)> lock(mutex);
        observers.push_back(observer);
    }
}

void ms::SurfaceObservers::remove(std::shared_ptr<SurfaceObserver> const& observer)
{
    std::unique_lock<decltype(mutex)> lock(mutex);
    observers.erase(std::remove(observers.begin(),observers.end(), observer), observers.end());
}

ms::BasicSurface::BasicSurface(
    std::string const& name,
    geometry::Rectangle rect,
    bool nonrectangular,
    std::shared_ptr<compositor::BufferStream> const& buffer_stream,
    std::shared_ptr<input::InputChannel> const& input_channel,
    std::shared_ptr<SurfaceConfigurator> const& configurator,
    std::shared_ptr<SceneReport> const& report) :
<<<<<<< HEAD
=======
    notify_change([](){}),
>>>>>>> 853ddee7
    surface_name(name),
    surface_rect(rect),
    surface_alpha(1.0f),
    first_frame_posted(false),
    hidden(false),
    nonrectangular(nonrectangular),
    input_rectangles{surface_rect},
    surface_buffer_stream(buffer_stream),
    server_input_channel(input_channel),
    configurator(configurator),
    report(report),
    type_value(mir_surface_type_normal),
    state_value(mir_surface_state_restored)
{
    report->surface_created(this, surface_name);
}

void ms::BasicSurface::force_requests_to_complete()
{
    surface_buffer_stream->force_requests_to_complete();
}

ms::BasicSurface::~BasicSurface() noexcept
{
    report->surface_deleted(this, surface_name);
}

std::shared_ptr<mc::BufferStream> ms::BasicSurface::buffer_stream() const
{
    return surface_buffer_stream;
}

std::string ms::BasicSurface::name() const
{
    return surface_name;
}

void ms::BasicSurface::move_to(geometry::Point const& top_left)
{
    {
        std::unique_lock<std::mutex> lk(guard);
        surface_rect.top_left = top_left;
    }
    observers.moved_to(top_left);
}

float ms::BasicSurface::alpha() const
{
    std::unique_lock<std::mutex> lk(guard);
    return surface_alpha;
}

void ms::BasicSurface::set_hidden(bool hide)
{
    {
        std::unique_lock<std::mutex> lk(guard);
        hidden = hide;
    }
    observers.hidden_set_to(hide);
}

mir::geometry::Size ms::BasicSurface::size() const
{
    std::unique_lock<std::mutex> lk(guard);
    return surface_rect.size;
}

MirPixelFormat ms::BasicSurface::pixel_format() const
{
    return surface_buffer_stream->get_stream_pixel_format();
}

void ms::BasicSurface::swap_buffers(mg::Buffer* old_buffer, std::function<void(mg::Buffer* new_buffer)> complete)
{
    bool const posting{!!old_buffer};

    surface_buffer_stream->swap_client_buffers(old_buffer, complete);

    if (posting)
    {
        {
            std::unique_lock<std::mutex> lk(guard);
            first_frame_posted = true;
        }
        observers.frame_posted();
    }
}

void ms::BasicSurface::allow_framedropping(bool allow)
{
    surface_buffer_stream->allow_framedropping(allow);
}

std::shared_ptr<mg::Buffer> ms::BasicSurface::snapshot_buffer() const
{
    return surface_buffer_stream->lock_snapshot_buffer();
}

bool ms::BasicSurface::supports_input() const
{
    if (server_input_channel)
        return true;
    return false;
}

int ms::BasicSurface::client_input_fd() const
{
    if (!supports_input())
        BOOST_THROW_EXCEPTION(std::logic_error("Surface does not support input"));
    return server_input_channel->client_fd();
}

std::shared_ptr<mi::InputChannel> ms::BasicSurface::input_channel() const
{
    return server_input_channel;
}

void ms::BasicSurface::set_input_region(std::vector<geom::Rectangle> const& input_rectangles)
{
    std::unique_lock<std::mutex> lock(guard);
    this->input_rectangles = input_rectangles;
}

void ms::BasicSurface::resize(geom::Size const& size)
{
    if (size == this->size())
        return;

    if (size.width <= geom::Width{0} || size.height <= geom::Height{0})
    {
        BOOST_THROW_EXCEPTION(std::logic_error("Impossible resize requested"));
    }
    /*
     * Other combinations may still be invalid (like dimensions too big or
     * insufficient resources), but those are runtime and platform-specific, so
     * not predictable here. Such critical exceptions would arise from
     * the platform buffer allocator as a runtime_error via:
     */
    surface_buffer_stream->resize(size);

    // Now the buffer stream has successfully resized, update the state second;
    {
        std::unique_lock<std::mutex> lock(guard);
        surface_rect.size = size;
    }
<<<<<<< HEAD
    observers.resized_to(size);
=======
    notify_change();
    observers.resize(size);
>>>>>>> 853ddee7
}

geom::Point ms::BasicSurface::top_left() const
{
    std::unique_lock<std::mutex> lk(guard);
    return surface_rect.top_left;
}

bool ms::BasicSurface::contains(geom::Point const& point) const
{
    std::unique_lock<std::mutex> lock(guard);
    if (hidden)
        return false;

    for (auto const& rectangle : input_rectangles)
    {
        if (rectangle.contains(point))
        {
            return true;
        }
    }
    return false;
}

void ms::BasicSurface::frame_posted()
{
    {
        std::unique_lock<std::mutex> lk(guard);
        first_frame_posted = true;
    }
    observers.frame_posted();
}

void ms::BasicSurface::set_alpha(float alpha)
{
    {
        std::unique_lock<std::mutex> lk(guard);
        surface_alpha = alpha;
    }
    observers.alpha_set_to(alpha);
}


void ms::BasicSurface::set_transformation(glm::mat4 const& t)
{
    {
        std::unique_lock<std::mutex> lk(guard);
        transformation_matrix = t;
    }
    observers.transformation_set_to(t);
}

glm::mat4 ms::BasicSurface::transformation() const
{
    std::unique_lock<std::mutex> lk(guard);
    return transformation_matrix;
}

bool ms::BasicSurface::visible() const
{
    std::unique_lock<std::mutex> lk(guard);
    return !hidden && first_frame_posted;
} 

bool ms::BasicSurface::shaped() const
{
    return nonrectangular;
}

std::shared_ptr<mg::Buffer> ms::BasicSurface::buffer(void const* user_id) const
{
    return buffer_stream()->lock_compositor_buffer(user_id);
}

bool ms::BasicSurface::alpha_enabled() const
{
    return shaped() || alpha() < 1.0f;
}

geom::Rectangle ms::BasicSurface::screen_position() const
{   // This would be more efficient to return a const reference
    return surface_rect;
}

int ms::BasicSurface::buffers_ready_for_compositor() const
{
    return surface_buffer_stream->buffers_ready_for_compositor();
}

void ms::BasicSurface::with_most_recent_buffer_do(
    std::function<void(mg::Buffer&)> const& exec)
{
    auto buf = snapshot_buffer();
    exec(*buf);
}


MirSurfaceType ms::BasicSurface::type() const
{
    return type_value;
}

bool ms::BasicSurface::set_type(MirSurfaceType t)
{
    bool valid = false;

    if (t >= 0 && t < mir_surface_types)
    {
        type_value = t;
        valid = true;
    }

    return valid;
}

MirSurfaceState ms::BasicSurface::state() const
{
    return state_value;
}

bool ms::BasicSurface::set_state(MirSurfaceState s)
{
    bool valid = false;

    if (s > mir_surface_state_unknown &&
        s < mir_surface_states)
    {
        state_value = s;
        valid = true;

<<<<<<< HEAD
        observers.attrib_changed(mir_surface_attrib_state, s);
=======
        observers.attrib_change(mir_surface_attrib_state, s);
>>>>>>> 853ddee7
    }

    return valid;
}

void ms::BasicSurface::take_input_focus(std::shared_ptr<msh::InputTargeter> const& targeter)
{
    targeter->focus_changed(input_channel());
}

int ms::BasicSurface::configure(MirSurfaceAttrib attrib, int value)
{
    int result = 0;
    bool allow_dropping = false;
    /*
     * TODO: In future, query the shell implementation for the subset of
     *       attributes/types it implements.
     */
    value = configurator->select_attribute_value(*this, attrib, value);
    switch (attrib)
    {
    case mir_surface_attrib_type:
        if (!set_type(static_cast<MirSurfaceType>(value)))
            BOOST_THROW_EXCEPTION(std::logic_error("Invalid surface "
                                                   "type."));
        result = type();
        break;
    case mir_surface_attrib_state:
        if (value != mir_surface_state_unknown &&
            !set_state(static_cast<MirSurfaceState>(value)))
            BOOST_THROW_EXCEPTION(std::logic_error("Invalid surface state."));
        result = state();
        break;
    case mir_surface_attrib_focus:
<<<<<<< HEAD
        observers.attrib_changed(attrib, value);
=======
        observers.attrib_change(attrib, value);
>>>>>>> 853ddee7
        break;
    case mir_surface_attrib_swapinterval:
        allow_dropping = (value == 0);
        allow_framedropping(allow_dropping);
        result = value;
        break;
    default:
        BOOST_THROW_EXCEPTION(std::logic_error("Invalid surface "
                                               "attribute."));
        break;
    }

    configurator->attribute_set(*this, attrib, result);

    return result;
}

void ms::BasicSurface::hide()
{
    set_hidden(true);
}

void ms::BasicSurface::show()
{
    set_hidden(false);
}


void ms::BasicSurface::add_observer(std::shared_ptr<SurfaceObserver> const& observer)
{
    observers.add(observer);
}

void ms::BasicSurface::remove_observer(std::shared_ptr<SurfaceObserver> const& observer)
{
    observers.remove(observer);
}<|MERGE_RESOLUTION|>--- conflicted
+++ resolved
@@ -111,37 +111,6 @@
     observers.erase(std::remove(observers.begin(),observers.end(), observer), observers.end());
 }
 
-void ms::SurfaceObservers::attrib_change(MirSurfaceAttrib attrib, int value)
-{
-    std::unique_lock<decltype(mutex)> lock(mutex);
-    // TBD Maybe we should copy observers so we can release the lock?
-    for (auto const& p : observers)
-        p->attrib_change(attrib, value);
-}
-
-void ms::SurfaceObservers::resize(geometry::Size const& size)
-{
-    std::unique_lock<decltype(mutex)> lock(mutex);
-    // TBD Maybe we should copy observers so we can release the lock?
-    for (auto const& p : observers)
-        p->resize(size);
-}
-
-void ms::SurfaceObservers::add(std::shared_ptr<SurfaceObserver> const& observer)
-{
-    if (observer)
-    {
-        std::unique_lock<decltype(mutex)> lock(mutex);
-        observers.push_back(observer);
-    }
-}
-
-void ms::SurfaceObservers::remove(std::shared_ptr<SurfaceObserver> const& observer)
-{
-    std::unique_lock<decltype(mutex)> lock(mutex);
-    observers.erase(std::remove(observers.begin(),observers.end(), observer), observers.end());
-}
-
 ms::BasicSurface::BasicSurface(
     std::string const& name,
     geometry::Rectangle rect,
@@ -150,10 +119,6 @@
     std::shared_ptr<input::InputChannel> const& input_channel,
     std::shared_ptr<SurfaceConfigurator> const& configurator,
     std::shared_ptr<SceneReport> const& report) :
-<<<<<<< HEAD
-=======
-    notify_change([](){}),
->>>>>>> 853ddee7
     surface_name(name),
     surface_rect(rect),
     surface_alpha(1.0f),
@@ -299,12 +264,7 @@
         std::unique_lock<std::mutex> lock(guard);
         surface_rect.size = size;
     }
-<<<<<<< HEAD
     observers.resized_to(size);
-=======
-    notify_change();
-    observers.resize(size);
->>>>>>> 853ddee7
 }
 
 geom::Point ms::BasicSurface::top_left() const
@@ -435,11 +395,7 @@
         state_value = s;
         valid = true;
 
-<<<<<<< HEAD
         observers.attrib_changed(mir_surface_attrib_state, s);
-=======
-        observers.attrib_change(mir_surface_attrib_state, s);
->>>>>>> 853ddee7
     }
 
     return valid;
@@ -474,11 +430,7 @@
         result = state();
         break;
     case mir_surface_attrib_focus:
-<<<<<<< HEAD
         observers.attrib_changed(attrib, value);
-=======
-        observers.attrib_change(attrib, value);
->>>>>>> 853ddee7
         break;
     case mir_surface_attrib_swapinterval:
         allow_dropping = (value == 0);
