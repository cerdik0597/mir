--- conflicted
+++ resolved
@@ -127,25 +127,6 @@
     alpha_uniform_loc(0),
     vertex_attribs_vbo(0)
 {
-<<<<<<< HEAD
-}
-
-mc::GLRenderer::Resources::~Resources()
-{
-    if (vertex_shader)
-        glDeleteShader(vertex_shader);
-    if (fragment_shader)
-        glDeleteShader(fragment_shader);
-    if (program)
-        glDeleteProgram(program);
-    if (vertex_attribs_vbo)
-        glDeleteBuffers(1, &vertex_attribs_vbo);
-}
-
-void mc::GLRenderer::Resources::setup(geometry::Rectangle const& display_area)
-{
-=======
->>>>>>> 2015eb91
     GLint param = 0;
 
     /* Create shaders and program */
@@ -237,8 +218,8 @@
         glDeleteProgram(program);
     if (vertex_attribs_vbo)
         glDeleteBuffers(1, &vertex_attribs_vbo);
-    if (texture)
-        glDeleteTextures(1, &texture);
+    for (auto& t : textures)
+        glDeleteTextures(1, &t.second.id);
 }
 
 void mc::GLRenderer::render(CompositingCriteria const& criteria, mg::Buffer& buffer) const
@@ -268,7 +249,6 @@
                           GL_FALSE, sizeof(VertexAttributes),
                           reinterpret_cast<void*>(sizeof(glm::vec3)));
 
-<<<<<<< HEAD
     SurfaceID surf = &criteria; // temporary hack till we rearrange classes
     auto& tex = textures[surf];
     bool changed = true;
@@ -291,12 +271,6 @@
     tex.used = true;
     if (changed)  // Don't upload a new texture unless the surface has changed
         buffer.bind_to_texture();
-=======
-    /* Use the renderable's texture */
-    glBindTexture(GL_TEXTURE_2D, texture);
-
-    buffer.bind_to_texture();
->>>>>>> 2015eb91
 
     /* Draw */
     glEnableVertexAttribArray(position_attr_loc);
