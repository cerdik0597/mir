--- conflicted
+++ resolved
@@ -15,13 +15,9 @@
  * Authored By: Alexandros Frantzis <alexandros.frantzis@canonical.com>
  */
 
-<<<<<<< HEAD
-#include "gl_renderer.h"
-#include "mir/compositor/compositing_criteria.h"
-=======
 #include "mir/compositor/gl_renderer.h"
->>>>>>> 77fb32a6
 #include "mir/compositor/buffer_stream.h"
+#include "mir/graphics/renderable.h"
 #include "mir/graphics/buffer.h"
 
 #define GLM_FORCE_RADIANS
@@ -70,42 +66,6 @@
     "}\n"
 };
 
-<<<<<<< HEAD
-struct VertexAttributes
-{
-    glm::vec3 position;
-    glm::vec2 texcoord;
-};
-
-/*
- * The texture coordinates are y-inverted to account for the difference in the
- * texture and renderable pixel data row order. In particular, GL textures
- * expect pixel data in rows starting from the bottom and moving up the image,
- * whereas our renderables provide data in rows starting from the top and
- * moving down the image.
- */
-VertexAttributes vertex_attribs[4] =
-{
-    {
-        glm::vec3{-0.5f, -0.5f, 0.0f},
-        glm::vec2{0.0f, 0.0f}
-    },
-    {
-        glm::vec3{-0.5f, 0.5f, 0.0f},
-        glm::vec2{0.0f, 1.0f},
-    },
-    {
-        glm::vec3{0.5f, -0.5f, 0.0f},
-        glm::vec2{1.0f, 0.0f},
-    },
-    {
-        glm::vec3{0.5f, 0.5f, 0.0f},
-        glm::vec2{1.0f, 1.0f}
-    }
-};
-
-=======
->>>>>>> 77fb32a6
 typedef void(*MirGLGetObjectInfoLog)(GLuint, GLsizei, GLsizei *, GLchar *);
 typedef void(*MirGLGetObjectiv)(GLuint, GLenum, GLint *);
 
@@ -205,16 +165,6 @@
 
     glUniform1i(tex_loc, 0);
 
-<<<<<<< HEAD
-    /* Create VBO */
-    glGenBuffers(1, &vertex_attribs_vbo);
-
-    glBindBuffer(GL_ARRAY_BUFFER, vertex_attribs_vbo);
-    glBufferData(GL_ARRAY_BUFFER, sizeof(vertex_attribs),
-            glm::value_ptr(vertex_attribs[0].position), GL_STATIC_DRAW);
-
-=======
->>>>>>> 77fb32a6
     glBindBuffer(GL_ARRAY_BUFFER, 0);
     glUseProgram(0);
 
@@ -234,9 +184,6 @@
         glDeleteTextures(1, &t.second.id);
 }
 
-<<<<<<< HEAD
-void mc::GLRenderer::render(CompositingCriteria const& criteria, mg::Buffer& buffer) const
-=======
 GLenum mc::GLRenderer::tessellate(graphics::Renderable const& renderable,
                                   std::vector<Vertex>& vertices) const
 {
@@ -255,11 +202,10 @@
 }
 
 void mc::GLRenderer::render(mg::Renderable const& renderable, mg::Buffer& buffer) const
->>>>>>> 77fb32a6
 {
     glUseProgram(program);
 
-    if (criteria.shaped() || criteria.alpha() < 1.0f)
+    if (renderable.shaped() || renderable.alpha() < 1.0f)
     {
         glEnable(GL_BLEND);
         glBlendFunc(GL_SRC_ALPHA, GL_ONE_MINUS_SRC_ALPHA);
@@ -278,25 +224,18 @@
     glUniform2f(centre_uniform_loc, centrex, centrey);
 
     glUniformMatrix4fv(transform_uniform_loc, 1, GL_FALSE,
-                       glm::value_ptr(criteria.transformation()));
-    glUniform1f(alpha_uniform_loc, criteria.alpha());
+                       glm::value_ptr(renderable.transformation()));
+    glUniform1f(alpha_uniform_loc, renderable.alpha());
 
     std::vector<Vertex> vertices;
     GLenum draw_mode = tessellate(renderable, vertices);
    
     glVertexAttribPointer(position_attr_loc, 3, GL_FLOAT,
-<<<<<<< HEAD
-                          GL_FALSE, sizeof(VertexAttributes), 0);
-    glVertexAttribPointer(texcoord_attr_loc, 2, GL_FLOAT,
-                          GL_FALSE, sizeof(VertexAttributes),
-                          reinterpret_cast<void*>(sizeof(glm::vec3)));
-=======
                           GL_FALSE, sizeof(Vertex), &vertices[0].position);
     glVertexAttribPointer(texcoord_attr_loc, 2, GL_FLOAT,
                           GL_FALSE, sizeof(Vertex), &vertices[0].texcoord);
->>>>>>> 77fb32a6
-
-    SurfaceID surf = &criteria; // temporary hack till we rearrange classes
+
+    SurfaceID surf = &renderable; // TODO: Add an id() to Renderable
     auto& tex = textures[surf];
     bool changed = true;
     auto const& buf_id = buffer.id();
