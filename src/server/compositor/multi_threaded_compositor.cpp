--- conflicted
+++ resolved
@@ -129,11 +129,31 @@
           frames_scheduled{0},
           report{report}
     {
-<<<<<<< HEAD
+    }
+
+    void schedule_compositing()
+    {
         std::lock_guard<std::mutex> lock{run_mutex};
         schedule_compositing_unlocked();
-=======
->>>>>>> c4acb8c4
+    }
+
+    void stop()
+    {
+        std::lock_guard<std::mutex> lock{run_mutex};
+        running = false;
+        run_cv.notify_one();
+    }
+
+    void on_cursor_movement(geometry::Point const& p)
+    {
+        std::lock_guard<std::mutex> lock{run_mutex};
+        on_cursor_movement_unlocked(p);
+    }
+
+    void zoom(float magnification)
+    {
+        std::lock_guard<std::mutex> lock{run_mutex};
+        zoom_unlocked(magnification);
     }
 
     void operator()() noexcept  // noexcept is important! (LP: #1237332)
@@ -141,24 +161,6 @@
     {
         mir::set_thread_name("Mir/Comp");
 
-<<<<<<< HEAD
-    void on_cursor_movement(geometry::Point const& p)
-    {
-        std::lock_guard<std::mutex> lock{run_mutex};
-        on_cursor_movement_unlocked(p);
-    }
-
-    void zoom(float magnification)
-    {
-        std::lock_guard<std::mutex> lock{run_mutex};
-        zoom_unlocked(magnification);
-    }
-
-protected:
-    void run_compositing_loop(std::function<bool()> const& composite)
-    {
-        std::unique_lock<std::mutex> lock{run_mutex};
-=======
         /*
          * Make the buffer the current rendering target, and release
          * it when the thread is finished.
@@ -174,7 +176,6 @@
         report->added_display(r.size.width.as_int(), r.size.height.as_int(),
                               r.top_left.x.as_int(), r.top_left.y.as_int(),
                               report_id);
->>>>>>> c4acb8c4
 
         std::unique_lock<std::mutex> lock{run_mutex};
         while (running)
@@ -204,70 +205,13 @@
             }
         }
     }
-<<<<<<< HEAD
-
-    void schedule_compositing_unlocked()
-    {
-        frames_scheduled = true;
-        run_cv.notify_one();
-    }
-
-    virtual void on_cursor_movement_unlocked(geometry::Point const&)
-    {
-    }
-
-    virtual void zoom_unlocked(float)
-    {
-    }
-
-private:
-    bool running;
-    bool frames_scheduled;
-    std::mutex run_mutex;
-    std::condition_variable run_cv;
-};
-
-class DisplayBufferCompositingFunctor : public CompositingFunctor
-{
-public:
-    DisplayBufferCompositingFunctor(
-        std::shared_ptr<mc::DisplayBufferCompositorFactory> const& db_compositor_factory,
-        mg::DisplayBuffer& buffer,
-        std::shared_ptr<mc::CompositorReport> const& report)
-        : display_buffer_compositor_factory{db_compositor_factory},
-          buffer(buffer),
-          report{report},
-          zoom_mag{1.0f}
-=======
     catch(...)
->>>>>>> c4acb8c4
     {
         mir::terminate_with_current_exception();
     }
 
     void schedule_compositing(int num_frames)
     {
-<<<<<<< HEAD
-        /*
-         * Make the buffer the current rendering target, and release
-         * it when the thread is finished.
-         */
-        CurrentRenderingTarget target{buffer};
-
-        display_buffer_compositor = display_buffer_compositor_factory->create_compositor_for(buffer);
-
-        CompositorReport::SubCompositorId report_id =
-            display_buffer_compositor.get();
-
-        const auto& r = buffer.view_area();
-        report->added_display(r.size.width.as_int(), r.size.height.as_int(),
-                              r.top_left.x.as_int(), r.top_left.y.as_int(),
-                              report_id);
-
-        run_compositing_loop([&] { return display_buffer_compositor->composite();});
-
-        display_buffer_compositor.reset();
-=======
         std::lock_guard<std::mutex> lock{run_mutex};
 
         if (num_frames > frames_scheduled)
@@ -275,13 +219,18 @@
             frames_scheduled = num_frames;
             run_cv.notify_one();
         }
->>>>>>> c4acb8c4
     }
 
     void stop()
     {
         std::lock_guard<std::mutex> lock{run_mutex};
         running = false;
+        run_cv.notify_one();
+    }
+
+    void schedule_compositing_unlocked()
+    {
+        frames_scheduled = true;
         run_cv.notify_one();
     }
 
