--- conflicted
+++ resolved
@@ -270,7 +270,6 @@
 
 std::shared_ptr<mi::InputDeviceRegistry> mir::DefaultServerConfiguration::the_input_device_registry()
 {
-<<<<<<< HEAD
     return default_input_device_hub(
         [this]()
         {
@@ -283,27 +282,12 @@
                     the_input_region()),
                 the_input_reading_multiplexer(),
                 the_main_loop(),
-                the_cookie_factory());
+                the_cookie_authority());
                 });
-=======
-    return default_input_device_hub([this]()
-                                    {
-                                        return std::make_shared<mi::DefaultInputDeviceHub>(
-                                            std::make_shared<mi::BasicSeat>(
-                                                the_input_dispatcher(),
-                                                the_touch_visualizer(),
-                                                the_cursor_listener(),
-                                                the_input_region()),
-                                            the_input_reading_multiplexer(),
-                                            the_main_loop(),
-                                            the_cookie_authority());
-                                    });
->>>>>>> 2532feba
 }
 
 std::shared_ptr<mi::InputDeviceHub> mir::DefaultServerConfiguration::the_input_device_hub()
 {
-<<<<<<< HEAD
     return default_input_device_hub(
         [this]()
         {
@@ -316,21 +300,7 @@
                     the_input_region()),
                 the_input_reading_multiplexer(),
                 the_main_loop(),
+                the_cookie_authority());
                 the_cookie_factory());
         });
-=======
-    return default_input_device_hub([this]()
-                                    {
-                                        return std::make_shared<mi::DefaultInputDeviceHub>(
-std::make_shared<mi::BasicSeat>(
-                                                the_input_dispatcher(),
-                                                the_touch_visualizer(),
-                                                the_cursor_listener(),
-                                                the_input_region()),
-
-                                            the_input_reading_multiplexer(),
-                                            the_main_loop(),
-                                            the_cookie_authority());
-                                    });
->>>>>>> 2532feba
 }