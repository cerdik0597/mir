/*
 * Copyright © 2012 Canonical Ltd.
 *
 * This program is free software: you can redistribute it and/or modify it
 * under the terms of the GNU Lesser General Public License version 3,
 * as published by the Free Software Foundation.
 *
 * This program is distributed in the hope that it will be useful,
 * but WITHOUT ANY WARRANTY; without even the implied warranty of
 * MERCHANTABILITY or FITNESS FOR A PARTICULAR PURPOSE.  See the
 * GNU Lesser General Public License for more details.
 *
 * You should have received a copy of the GNU Lesser General Public License
 * along with this program.  If not, see <http://www.gnu.org/licenses/>.
 *
 * Authored by: Alexandros Frantzis <alexandros.frantzis@canonical.com>
 */

#include "platform.h"
#include "native_platform.h"
#include "buffer_allocator.h"
#include "display.h"
#include "internal_native_display.h"
#include "linux_virtual_terminal.h"
#include "ipc_operations.h"
#include "mir/graphics/platform_ipc_operations.h"
#include "buffer_writer.h"
#include "mir/options/option.h"
#include "mir/graphics/native_buffer.h"
#include "mir/emergency_cleanup_registry.h"


#include <boost/throw_exception.hpp>
#include <stdexcept>

#include <fcntl.h>
#include <sys/ioctl.h>

namespace mg = mir::graphics;
namespace mgm = mg::mesa;
namespace mo = mir::options;

namespace
{
char const* bypass_option_name{"bypass"};
char const* vt_option_name{"vt"};

struct RealVTFileOperations : public mgm::VTFileOperations
{
    int open(char const* pathname, int flags)
    {
        return ::open(pathname, flags);
    }

    int close(int fd)
    {
        return ::close(fd);
    }

    int ioctl(int d, int request, int val)
    {
        return ::ioctl(d, request, val);
    }

    int ioctl(int d, int request, void* p_val)
    {
        return ::ioctl(d, request, p_val);
    }

    int tcsetattr(int d, int acts, const struct termios *tcattr)
    {
        return ::tcsetattr(d, acts, tcattr);
    }

    int tcgetattr(int d, struct termios *tcattr)
    {
        return ::tcgetattr(d, tcattr);
    }
};

struct RealPosixProcessOperations : public mgm::PosixProcessOperations
{
    pid_t getpid() const override
    {
        return ::getpid();
    }
    pid_t getppid() const override
    {
        return ::getppid();
    }
    pid_t getpgid(pid_t process) const override
    {
        return ::getpgid(process);
    }
    pid_t getsid(pid_t process) const override
    {
        return ::getsid(process);
    }
    int setpgid(pid_t process, pid_t group) override
    {
        return ::setpgid(process, group);
    }
    pid_t setsid() override
    {
        return ::setsid();
    }
};

}

std::shared_ptr<mgm::InternalNativeDisplay> mgm::Platform::internal_native_display;
bool mgm::Platform::internal_display_clients_present;
mgm::Platform::Platform(std::shared_ptr<DisplayReport> const& listener,
                        std::shared_ptr<VirtualTerminal> const& vt,
                        EmergencyCleanupRegistry& emergency_cleanup_registry,
                        BypassOption bypass_option)
    : udev{std::make_shared<mir::udev::Context>()},
      drm{std::make_shared<helpers::DRMHelper>()},
      listener{listener},
      vt{vt},
      bypass_option_{bypass_option}
{
    drm->setup(udev);
    gbm.setup(*drm);
    internal_display_clients_present = false;

    std::weak_ptr<VirtualTerminal> weak_vt = vt;
    std::weak_ptr<helpers::DRMHelper> weak_drm = drm;
    emergency_cleanup_registry.add(
        [weak_vt,weak_drm]
        {
            if (auto const vt = weak_vt.lock())
                try { vt->restore(); } catch (...) {}

            if (auto const drm = weak_drm.lock())
                try { drm->drop_master(); } catch (...) {}
        });
}

mgm::Platform::~Platform()
{
    internal_native_display.reset();
    internal_display_clients_present = false;
}


std::shared_ptr<mg::GraphicBufferAllocator> mgm::Platform::create_buffer_allocator()
{
    return std::make_shared<mgm::BufferAllocator>(gbm.device, bypass_option_);
}

std::shared_ptr<mg::Display> mgm::Platform::create_display(
    std::shared_ptr<DisplayConfigurationPolicy> const& initial_conf_policy,
    std::shared_ptr<GLProgramFactory> const&,
    std::shared_ptr<GLConfig> const& gl_config)
{
    return std::make_shared<mgm::Display>(
        this->shared_from_this(),
        initial_conf_policy,
        gl_config,
        listener);
}

<<<<<<< HEAD
void mgm::Platform::drm_auth_magic(unsigned int magic)
{
    drm->auth_magic(magic);
=======
std::shared_ptr<mg::InternalClient> mgm::Platform::create_internal_client()
{
    auto packer = make_ipc_operations();
    if (!internal_native_display)
        internal_native_display = std::make_shared<mgm::InternalNativeDisplay>(packer->connection_ipc_package());
    internal_display_clients_present = true;
    return std::make_shared<mgm::InternalClient>(internal_native_display);
>>>>>>> 3f56f913
}

std::shared_ptr<mg::PlatformIpcOperations> mgm::Platform::make_ipc_operations() const
{
    return std::make_shared<mgm::IpcOperations>(drm);
}

std::shared_ptr<mg::BufferWriter> mgm::Platform::make_buffer_writer()
{
    return std::make_shared<mgm::BufferWriter>();
}

EGLNativeDisplayType mgm::Platform::egl_native_display() const
{
    return gbm.device;
}

mgm::BypassOption mgm::Platform::bypass_option() const
{
    return bypass_option_;
}

extern "C" std::shared_ptr<mg::Platform> mg::create_platform(
    std::shared_ptr<mo::Option> const& options,
    std::shared_ptr<mir::EmergencyCleanupRegistry> const& emergency_cleanup_registry,
    std::shared_ptr<DisplayReport> const& report)
{
    auto real_fops = std::make_shared<RealVTFileOperations>();
    auto real_pops = std::unique_ptr<RealPosixProcessOperations>(new RealPosixProcessOperations{});
    auto vt = std::make_shared<mgm::LinuxVirtualTerminal>(
        real_fops,
        std::move(real_pops),
        options->get<int>(vt_option_name),
        report);

    auto bypass_option = mgm::BypassOption::allowed;
    if (!options->get<bool>(bypass_option_name))
        bypass_option = mgm::BypassOption::prohibited;

    return std::make_shared<mgm::Platform>(
        report, vt, *emergency_cleanup_registry, bypass_option);
}

extern "C" int mir_server_mesa_egl_native_display_is_valid(MirMesaEGLNativeDisplay* display)
{
    bool nested_internal_display_in_use = mgm::NativePlatform::internal_native_display_in_use();
    bool host_internal_display_in_use = mgm::Platform::internal_display_clients_present;

    if (host_internal_display_in_use)
        return (display == mgm::Platform::internal_native_display.get());
    else if (nested_internal_display_in_use)
        return (display == mgm::NativePlatform::internal_native_display().get());
    return 0;
}

extern "C" void add_platform_options(boost::program_options::options_description& config)
{
    config.add_options()
        (vt_option_name,
         boost::program_options::value<int>()->default_value(0),
         "[platform-specific] VT to run on or 0 to use current.")
        (bypass_option_name,
         boost::program_options::value<bool>()->default_value(true),
         "[platform-specific] utilize the bypass optimization for fullscreen surfaces.");
}<|MERGE_RESOLUTION|>--- conflicted
+++ resolved
@@ -161,21 +161,6 @@
         listener);
 }
 
-<<<<<<< HEAD
-void mgm::Platform::drm_auth_magic(unsigned int magic)
-{
-    drm->auth_magic(magic);
-=======
-std::shared_ptr<mg::InternalClient> mgm::Platform::create_internal_client()
-{
-    auto packer = make_ipc_operations();
-    if (!internal_native_display)
-        internal_native_display = std::make_shared<mgm::InternalNativeDisplay>(packer->connection_ipc_package());
-    internal_display_clients_present = true;
-    return std::make_shared<mgm::InternalClient>(internal_native_display);
->>>>>>> 3f56f913
-}
-
 std::shared_ptr<mg::PlatformIpcOperations> mgm::Platform::make_ipc_operations() const
 {
     return std::make_shared<mgm::IpcOperations>(drm);
