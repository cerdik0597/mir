/*
 * Copyright © 2013 Canonical Ltd.
 *
 * This program is free software: you can redistribute it and/or modify it
 * under the terms of the GNU Lesser General Public License version 3,
 * as published by the Free Software Foundation.
 *
 * This program is distributed in the hope that it will be useful,
 * but WITHOUT ANY WARRANTY; without even the implied warranty of
 * MERCHANTABILITY or FITNESS FOR A PARTICULAR PURPOSE.  See the
 * GNU Lesser General Public License for more details.
 *
 * You should have received a copy of the GNU Lesser General Public License
 * along with this program.  If not, see <http://www.gnu.org/licenses/>.
 *
 * Authored by:
 *   Kevin DuBois <kevin.dubois@canonical.com>
 */

#include "swapping_gl_context.h"
#include "hwc_device.h"
#include "hwc_layerlist.h"
#include "hwc_wrapper.h"
#include "framebuffer_bundle.h"
#include "buffer.h"
#include "hwc_fallback_gl_renderer.h"
#include <limits>
#include <algorithm>

namespace mg = mir::graphics;
namespace mga=mir::graphics::android;
namespace geom = mir::geometry;

namespace
{
static const size_t fbtarget_plus_skip_size = 2;
static const size_t fbtarget_size = 1;

bool plane_alpha_is_translucent(mg::Renderable const& renderable)
{
    float static const tolerance
    {
        1.0f/(2.0 * static_cast<float>(std::numeric_limits<decltype(hwc_layer_1_t::planeAlpha)>::max()))
    };
    return (renderable.alpha() < 1.0f - tolerance);
}

bool renderable_list_is_hwc_incompatible(mg::RenderableList const& list)
{
    if (list.empty())
        return true;

    for(auto const& renderable : list)
    {
        //TODO: enable planeAlpha for (hwc version >= 1.2), 90 deg rotation
        static glm::mat4 const identity;
        if (plane_alpha_is_translucent(*renderable) ||
           (renderable->transformation() != identity))
        {
            return true;
        }
    }
    return false;
}
}

mga::HwcDevice::HwcDevice(std::shared_ptr<HwcWrapper> const& hwc_wrapper,
<<<<<<< HEAD
                          std::shared_ptr<HwcConfiguration> const& hwc_config,
                          std::shared_ptr<LayerAdapter> const& layer_adapter)
    : HWCCommonDevice(hwc_wrapper, hwc_config),
=======
                          std::shared_ptr<HWCVsyncCoordinator> const& coordinator,
                          std::shared_ptr<LayerAdapter> const& layer_adapter)
    : HWCCommonDevice(hwc_wrapper, coordinator),
>>>>>>> 8b95c2e9
      hwc_list{layer_adapter, {}, fbtarget_plus_skip_size},
      hwc_wrapper(hwc_wrapper)
{
}

bool mga::HwcDevice::buffer_is_onscreen(mg::Buffer const& buffer) const
{
    /* check the handles, as the buffer ptrs might change between sets */
    auto const handle = buffer.native_buffer_handle().get();
    auto it = std::find_if(
        onscreen_overlay_buffers.begin(), onscreen_overlay_buffers.end(),
        [&handle](std::shared_ptr<mg::Buffer> const& b)
        {
            return (handle == b->native_buffer_handle().get());
        });
    return it != onscreen_overlay_buffers.end();
}

void mga::HwcDevice::post_gl(SwappingGLContext const& context)
{
    hwc_list.update_list({}, fbtarget_plus_skip_size);
    auto& skip = *hwc_list.additional_layers_begin();
    auto& fbtarget = *(++hwc_list.additional_layers_begin());

    auto buffer = context.last_rendered_buffer();
    geom::Rectangle const disp_frame{{0,0}, {buffer->size()}};
    skip.layer.setup_layer(mga::LayerType::skip, disp_frame, false, *buffer);
    fbtarget.layer.setup_layer(mga::LayerType::framebuffer_target, disp_frame, false, *buffer);

    hwc_wrapper->prepare({{hwc_list.native_list().lock().get(), nullptr, nullptr}});

    context.swap_buffers();

    buffer = context.last_rendered_buffer();
    skip.layer.setup_layer(mga::LayerType::skip, disp_frame, false, *buffer);
    fbtarget.layer.setup_layer(mga::LayerType::framebuffer_target, disp_frame, false, *buffer);

    for(auto& layer : hwc_list)
        layer.layer.set_acquirefence_from(*buffer);

    hwc_wrapper->set({{hwc_list.native_list().lock().get(), nullptr, nullptr}});
    onscreen_overlay_buffers.clear();

    for(auto& layer : hwc_list)
        layer.layer.update_from_releasefence(*buffer);

    mir::Fd retire_fd(hwc_list.retirement_fence());
}

bool mga::HwcDevice::post_overlays(
    SwappingGLContext const& context,
    RenderableList const& renderables,
    RenderableListCompositor const& list_compositor)
{
    if (renderable_list_is_hwc_incompatible(renderables))
        return false;

    hwc_list.update_list(renderables, fbtarget_size);

    bool needs_commit{false};
    for(auto& layer : hwc_list)
        needs_commit |= layer.needs_commit;
    if (!needs_commit)
        return false;

    auto& fbtarget = *hwc_list.additional_layers_begin();

    auto buffer = context.last_rendered_buffer();
    geom::Rectangle const disp_frame{{0,0}, {buffer->size()}};
    fbtarget.layer.setup_layer(mga::LayerType::framebuffer_target, disp_frame, false, *buffer);

    hwc_wrapper->prepare({{hwc_list.native_list().lock().get(), nullptr, nullptr}});

    mg::RenderableList rejected_renderables;
    std::vector<std::shared_ptr<mg::Buffer>> next_onscreen_overlay_buffers;
    auto it = hwc_list.begin();
    for(auto const& renderable : renderables)
    {
        if (it->layer.needs_gl_render())
        {
            rejected_renderables.push_back(renderable);
        }
        else
        {
            auto buffer = renderable->buffer();
            if (!buffer_is_onscreen(*buffer))
                it->layer.set_acquirefence_from(*buffer);

            next_onscreen_overlay_buffers.push_back(buffer);
        }
        it++;
    }

    if (!rejected_renderables.empty())
    {
        list_compositor.render(rejected_renderables, context);

        buffer = context.last_rendered_buffer();
        fbtarget.layer.setup_layer(mga::LayerType::framebuffer_target, disp_frame, false, *buffer);
        fbtarget.layer.set_acquirefence_from(*buffer);
    }

    hwc_wrapper->set({{hwc_list.native_list().lock().get(), nullptr, nullptr}});
    onscreen_overlay_buffers = std::move(next_onscreen_overlay_buffers);

    it = hwc_list.begin();
    for(auto const& renderable : renderables)
    {
        it->layer.update_from_releasefence(*renderable->buffer());
        it++;
    }
    if (!rejected_renderables.empty())
        fbtarget.layer.update_from_releasefence(*buffer);

    mir::Fd retire_fd(hwc_list.retirement_fence());
    return true;
}

void mga::HwcDevice::content_cleared()
{
    onscreen_overlay_buffers.clear();
}<|MERGE_RESOLUTION|>--- conflicted
+++ resolved
@@ -64,18 +64,11 @@
 }
 }
 
-mga::HwcDevice::HwcDevice(std::shared_ptr<HwcWrapper> const& hwc_wrapper,
-<<<<<<< HEAD
-                          std::shared_ptr<HwcConfiguration> const& hwc_config,
-                          std::shared_ptr<LayerAdapter> const& layer_adapter)
-    : HWCCommonDevice(hwc_wrapper, hwc_config),
-=======
-                          std::shared_ptr<HWCVsyncCoordinator> const& coordinator,
-                          std::shared_ptr<LayerAdapter> const& layer_adapter)
-    : HWCCommonDevice(hwc_wrapper, coordinator),
->>>>>>> 8b95c2e9
-      hwc_list{layer_adapter, {}, fbtarget_plus_skip_size},
-      hwc_wrapper(hwc_wrapper)
+mga::HwcDevice::HwcDevice(
+    std::shared_ptr<HwcWrapper> const& hwc_wrapper,
+    std::shared_ptr<LayerAdapter> const& layer_adapter) :
+    hwc_list{layer_adapter, {}, fbtarget_plus_skip_size},
+    hwc_wrapper(hwc_wrapper)
 {
 }
 
