--- conflicted
+++ resolved
@@ -42,7 +42,6 @@
 class DisplayBuffer : public ConfigurableDisplayBuffer
 {
 public:
-<<<<<<< HEAD
     //TODO: some of these could be condensed
     DisplayBuffer(
         std::unique_ptr<LayerList> layer_list,
@@ -51,16 +50,8 @@
         std::shared_ptr<ANativeWindow> const& native_window,
         GLContext const& shared_gl_context,
         GLProgramFactory const& program_factory,
+        MirOrientation orientation,
         OverlayOptimization overlay_option);
-=======
-    DisplayBuffer(std::shared_ptr<FramebufferBundle> const& fb_bundle,
-                  std::shared_ptr<DisplayDevice> const& display_device,
-                  std::shared_ptr<ANativeWindow> const& native_window,
-                  GLContext const& shared_gl_context,
-                  GLProgramFactory const& program_factory,
-                  MirOrientation orientation,
-                  OverlayOptimization overlay_option);
->>>>>>> 6655b98b
 
     geometry::Rectangle view_area() const override;
     void make_current() override;
