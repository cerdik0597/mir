/*
 * Copyright © 2013 Canonical Ltd.
 *
 * This program is free software: you can redistribute it and/or modify it
 * under the terms of the GNU Lesser General Public License version 3,
 * as published by the Free Software Foundation.
 *
 * This program is distributed in the hope that it will be useful,
 * but WITHOUT ANY WARRANTY; without even the implied warranty of
 * MERCHANTABILITY or FITNESS FOR A PARTICULAR PURPOSE.  See the
 * GNU Lesser General Public License for more details.
 *
 * You should have received a copy of the GNU Lesser General Public License
 * along with this program.  If not, see <http://www.gnu.org/licenses/>.
 *
 * Authored by: Alexandros Frantzis <alexandros.frantzis@canonical.com>
 */

#include "display_buffer.h"
#include "platform.h"
#include "kms_output.h"
#include "mir/graphics/display_report.h"
#include "bypass.h"
#include "gbm_buffer.h"
#include "mir/fatal.h"

#include <boost/throw_exception.hpp>
#include <GLES2/gl2.h>

#include <stdexcept>

namespace mgm = mir::graphics::mesa;
namespace geom = mir::geometry;

class mgm::BufferObject
{
public:
    BufferObject(gbm_surface* surface, gbm_bo* bo, uint32_t drm_fb_id)
        : surface{surface}, bo{bo}, drm_fb_id{drm_fb_id}
    {
    }

    ~BufferObject()
    {
        if (drm_fb_id)
        {
            int drm_fd = gbm_device_get_fd(gbm_bo_get_device(bo));
            drmModeRmFB(drm_fd, drm_fb_id);
        }
    }

    void release() const
    {
        gbm_surface_release_buffer(surface, bo);
    }

    uint32_t get_drm_fb_id() const
    {
        return drm_fb_id;
    }

private:
    gbm_surface *surface;
    gbm_bo *bo;
    uint32_t drm_fb_id;
};

namespace
{

void bo_user_data_destroy(gbm_bo* /*bo*/, void *data)
{
    auto bufobj = static_cast<mgm::BufferObject*>(data);
    delete bufobj;
}

void ensure_egl_image_extensions()
{
    std::string ext_string;
    const char* exts = reinterpret_cast<const char*>(glGetString(GL_EXTENSIONS));
    if (exts)
        ext_string = exts;

    if (ext_string.find("GL_OES_EGL_image") == std::string::npos)
        BOOST_THROW_EXCEPTION(std::runtime_error("GLES2 implementation doesn't support GL_OES_EGL_image extension"));
}

}

mgm::DisplayBuffer::DisplayBuffer(
    std::shared_ptr<Platform> const& platform,
    std::shared_ptr<DisplayReport> const& listener,
    std::vector<std::shared_ptr<KMSOutput>> const& outputs,
    GBMSurfaceUPtr surface_gbm_param,
    geom::Rectangle const& area,
    MirOrientation rot,
    GLConfig const& gl_config,
    EGLContext shared_context)
    : last_flipped_bufobj{nullptr},
      scheduled_bufobj{nullptr},
      platform(platform),
      listener(listener),
      drm(*platform->drm),
      outputs(outputs),
      surface_gbm{std::move(surface_gbm_param)},
      egl{gl_config},
      area(area),
      rotation(rot),
      needs_set_crtc{false},
      page_flips_pending{false}
{
    uint32_t area_width = area.size.width.as_uint32_t();
    uint32_t area_height = area.size.height.as_uint32_t();
    if (rotation == mir_orientation_left || rotation == mir_orientation_right)
    {
        fb_width = area_height;
        fb_height = area_width;
    }
    else
    {
        fb_width = area_width;
        fb_height = area_height;
    }

    egl.setup(platform->gbm, surface_gbm.get(), shared_context);

    listener->report_successful_setup_of_native_resources();

    make_current();

    listener->report_successful_egl_make_current_on_construction();

    ensure_egl_image_extensions();

    glClear(GL_COLOR_BUFFER_BIT);

    if (!egl.swap_buffers())
        fatal_error("Failed to perform initial surface buffer swap");

    listener->report_successful_egl_buffer_swap_on_construction();

    scheduled_bufobj = get_front_buffer_object();
    if (!scheduled_bufobj)
        fatal_error("Failed to get frontbuffer");

    for (auto& output : outputs)
    {
        if (!output->set_crtc(scheduled_bufobj->get_drm_fb_id()))
            fatal_error("Failed to set DRM crtc");
    }

    egl.release_current();

    listener->report_successful_drm_mode_set_crtc_on_construction();
    listener->report_successful_display_construction();
    egl.report_egl_configuration(
        [&listener] (EGLDisplay disp, EGLConfig cfg)
        {
            listener->report_egl_configuration(disp, cfg);
        });
}

mgm::DisplayBuffer::~DisplayBuffer()
{
    /*
     * There is no need to destroy last_flipped_bufobj manually.
     * It will be destroyed when its gbm_surface gets destroyed.
     */
    if (last_flipped_bufobj)
        last_flipped_bufobj->release();

    if (scheduled_bufobj)
        scheduled_bufobj->release();
}

geom::Rectangle mgm::DisplayBuffer::view_area() const
{
    return area;
}

MirOrientation mgm::DisplayBuffer::orientation() const
{
    // Tell the renderer to do the rotation, since we're not doing it here.
    return rotation;
}

bool mgm::DisplayBuffer::uses_alpha() const
{
    return false;
}

bool mgm::DisplayBuffer::post_renderables_if_optimizable(RenderableList const& renderable_list)
{
    if ((rotation == mir_orientation_normal) &&
       (platform->bypass_option() == mgm::BypassOption::allowed))
    {
        mgm::BypassMatch bypass_match(area);
        auto bypass_it = std::find_if(renderable_list.rbegin(), renderable_list.rend(), bypass_match);
        if (bypass_it != renderable_list.rend())
        {
            auto bypass_buf = (*bypass_it)->buffer();
            if (bypass_buf->can_bypass() &&
                bypass_buf->size() == geom::Size{fb_width,fb_height})
            {
<<<<<<< HEAD
                // Bypass might still fail when we try to acquire other
                // resources, so returning false is still possible:
                return flip(bypass_buf);
=======
                return post_update(bypass_buf);
>>>>>>> 6e73eaa9
            }
        }
    }

    return false;
}

void mgm::DisplayBuffer::flip()
{
    flip(nullptr);
}

void mgm::DisplayBuffer::gl_swap_buffers()
{
    if (!egl.swap_buffers())
        fatal_error("Failed to perform buffer swap");
}

bool mgm::DisplayBuffer::flip(
    std::shared_ptr<graphics::Buffer> bypass_buf)
{
    /*
     * There are two potentially blocking operations in this function:
     *  1. egl.swap_buffers()
     *  2. wait_for_page_flip()
     * However only the first one has a chance of being implemented by the
     * driver asynchronously (so it returns before it's finished) as observed
     * with Intel graphics. So for optimal parallelism EGL swap starts first.
     */
    if (!bypass_buf && !egl.swap_buffers())
        fatal_error("Failed to perform buffer swap");

    /*
     * We might not have waited for the previous frame to page flip yet.
     * This is good because it maximizes the time available to spend rendering
     * each frame. Just remember wait_for_page_flip() must be called at some
     * point before the next schedule_page_flip().
     */
    wait_for_page_flip();

    /*
     * Switching from bypass to compositing? Now is the earliest safe time
     * we can unreference the bypass buffer...
     */
    if (scheduled_bufobj)
        last_flipped_bypass_buf = nullptr;
    /*
     * Release the last flipped buffer object (which is not displayed anymore)
     * to make it available for future rendering.
     */
    if (last_flipped_bufobj)
        last_flipped_bufobj->release();

    last_flipped_bufobj = scheduled_bufobj;
    scheduled_bufobj = nullptr;

    mgm::BufferObject *bufobj;
    if (bypass_buf)
    {
        auto native = bypass_buf->native_buffer_handle();
        auto gbm_native = static_cast<mgm::GBMNativeBuffer*>(native.get());
        bufobj = get_buffer_object(gbm_native->bo);
        // If bypass fails, just fall back to compositing.
        if (!bufobj)
            return false;
    }
    else
    {
        bufobj = get_front_buffer_object();
        if (!bufobj)
            fatal_error("Failed to get front buffer object");
    }

    /*
     * Schedule the current front buffer object for display, and wait
     * for it to be actually displayed (flipped).
     *
     * If the flip fails, release the buffer object to make it available
     * for future rendering.
     */
    if (!needs_set_crtc && !schedule_page_flip(bufobj))
    {
        if (!bypass_buf)
            bufobj->release();
        fatal_error("Failed to schedule page flip");
    }
    else if (needs_set_crtc)
    {
        for (auto& output : outputs)
        {
            if (!output->set_crtc(bufobj->get_drm_fb_id()))
                fatal_error("Failed to set DRM crtc");
        }
        needs_set_crtc = false;
    }

    if (bypass_buf)
    {
        /*
         * For composited frames we defer wait_for_page_flip till just before
         * the next frame, but not for bypass frames. Deferring the flip of
         * bypass frames would increase the time we held
         * last_flipped_bypass_buf unacceptably, resulting in client stuttering
         * unless we allocate more buffers (which I'm trying to avoid).
         * Also, bypass does not need the deferred page flip because it has
         * no compositing/rendering step for which to save time for.
         */
        wait_for_page_flip();
        scheduled_bufobj = nullptr;

        /*
         * Keep a reference to the buffer being bypassed for the entire
         * duration of the frame. This ensures the buffer doesn't get reused by
         * the client while its on-screen, which would be seen as tearing or
         * worse.
         */
        last_flipped_bypass_buf = bypass_buf;
    }
    else
    {
        scheduled_bufobj = bufobj;
    }

    return true;
}

mgm::BufferObject* mgm::DisplayBuffer::get_front_buffer_object()
{
    auto front = gbm_surface_lock_front_buffer(surface_gbm.get());
    auto ret = get_buffer_object(front);

    if (!ret)
        gbm_surface_release_buffer(surface_gbm.get(), front);

    return ret;
}

mgm::BufferObject* mgm::DisplayBuffer::get_buffer_object(
    struct gbm_bo *bo)
{
    if (!bo)
        return nullptr;

    /*
     * Check if we have already set up this gbm_bo (the gbm implementation is
     * free to reuse gbm_bos). If so, return the associated BufferObject.
     */
    auto bufobj = static_cast<BufferObject*>(gbm_bo_get_user_data(bo));
    if (bufobj)
        return bufobj;

    uint32_t fb_id{0};
    uint32_t handles[4] = {gbm_bo_get_handle(bo).u32, 0, 0, 0};
    uint32_t strides[4] = {gbm_bo_get_stride(bo), 0, 0, 0};
    uint32_t offsets[4] = {0, 0, 0, 0};

    auto format = gbm_bo_get_format(bo);
    /*
     * Mir might use the old GBM_BO_ enum formats, but KMS and the rest of
     * the world need fourcc formats, so convert...
     */
    if (format == GBM_BO_FORMAT_XRGB8888)
        format = GBM_FORMAT_XRGB8888;
    else if (format == GBM_BO_FORMAT_ARGB8888)
        format = GBM_FORMAT_ARGB8888;

    /* Create a KMS FB object with the gbm_bo attached to it. */
    auto ret = drmModeAddFB2(drm.fd, fb_width, fb_height, format,
                             handles, strides, offsets, &fb_id, 0);
    if (ret)
        return nullptr;

    /* Create a BufferObject and associate it with the gbm_bo */
    bufobj = new BufferObject{surface_gbm.get(), bo, fb_id};
    gbm_bo_set_user_data(bo, bufobj, bo_user_data_destroy);

    return bufobj;
}


bool mgm::DisplayBuffer::schedule_page_flip(BufferObject* bufobj)
{
    /*
     * Schedule the current front buffer object for display. Note that
     * the page flip is asynchronous and synchronized with vertical refresh.
     */
    for (auto& output : outputs)
    {
        if (output->schedule_page_flip(bufobj->get_drm_fb_id()))
            page_flips_pending = true;
    }

    return page_flips_pending;
}

void mgm::DisplayBuffer::wait_for_page_flip()
{
    if (page_flips_pending)
    {
        for (auto& output : outputs)
            output->wait_for_page_flip();

        page_flips_pending = false;
    }
}

void mgm::DisplayBuffer::make_current()
{
    if (!egl.make_current())
    {
        fatal_error("Failed to make EGL surface current");
    }
}

void mgm::DisplayBuffer::release_current()
{
    egl.release_current();
}

void mgm::DisplayBuffer::schedule_set_crtc()
{
    needs_set_crtc = true;
}
<|MERGE_RESOLUTION|>--- conflicted
+++ resolved
@@ -202,13 +202,7 @@
             if (bypass_buf->can_bypass() &&
                 bypass_buf->size() == geom::Size{fb_width,fb_height})
             {
-<<<<<<< HEAD
-                // Bypass might still fail when we try to acquire other
-                // resources, so returning false is still possible:
                 return flip(bypass_buf);
-=======
-                return post_update(bypass_buf);
->>>>>>> 6e73eaa9
             }
         }
     }
