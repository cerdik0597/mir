--- conflicted
+++ resolved
@@ -72,23 +72,14 @@
             {
             case FocusIn:
             {
-<<<<<<< HEAD
-                XFocusInEvent &xfiev = (XFocusInEvent &)xev;
-                XGrabKeyboard(xfiev.display, xfiev.window, true, GrabModeAsync, GrabModeAsync, CurrentTime);
-=======
                 auto const& xfiev = (XFocusInEvent&)xev;
                 XGrabKeyboard(xfiev.display, xfiev.window, True, GrabModeAsync, GrabModeAsync, CurrentTime);
->>>>>>> 40ab6518
                 break;
             }
 
             case FocusOut:
             {
-<<<<<<< HEAD
-                XFocusOutEvent &xfoev = (XFocusOutEvent &)xev;
-=======
                 auto const& xfoev = (XFocusOutEvent&)xev;
->>>>>>> 40ab6518
                 XUngrabKeyboard(xfoev.display, CurrentTime);
                 break;
             }
