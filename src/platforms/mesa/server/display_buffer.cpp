--- conflicted
+++ resolved
@@ -204,19 +204,13 @@
         auto bypass_it = std::find_if(renderable_list.rbegin(), renderable_list.rend(), bypass_match);
         if (bypass_it != renderable_list.rend())
         {
-<<<<<<< HEAD
             auto bypass_buffer = (*bypass_it)->buffer();
             auto native = bypass_buffer->native_buffer_handle();
             auto gbm_native = static_cast<mgm::GBMNativeBuffer*>(native.get());
             auto bufobj = get_buffer_object(gbm_native->bo);
             if (bufobj &&
-                bypass_buffer->can_bypass() &&
+                native->flags & mir_buffer_flag_can_scanout &&
                 bypass_buffer->size() == geom::Size{fb_width,fb_height})
-=======
-            auto bypass_buf = (*bypass_it)->buffer();
-            if ((bypass_buf->native_buffer_handle()->flags & mir_buffer_flag_can_scanout) &&
-                bypass_buf->size() == geom::Size{fb_width,fb_height})
->>>>>>> 73867e39
             {
                 bypass_buf = bypass_buffer;
                 bypass_bufobj = bufobj;
