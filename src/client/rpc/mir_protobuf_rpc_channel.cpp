--- conflicted
+++ resolved
@@ -80,14 +80,6 @@
     this->transport->register_observer(std::shared_ptr<mclr::StreamTransport::Observer>{this, NullDeleter()});
 }
 
-mclr::MirProtobufRpcChannel::~MirProtobufRpcChannel()
-{
-    surface_map->with_all_streams_do(
-        [](mcl::ClientBufferStream* stream) {   
-            if (stream) stream->buffer_unavailable();
-       });
-}
-
 void mclr::MirProtobufRpcChannel::notify_disconnected()
 {
     if (!disconnected.exchange(true))
@@ -290,20 +282,12 @@
                 seq.mutable_buffer_request()->mutable_buffer()->add_fd(fd);
         }
 
-<<<<<<< HEAD
-        surface_map->with_stream_do(mf::BufferStreamId(seq.buffer_request().id().value()),
-        [&] (mcl::ClientBufferStream* stream) {
-            if (stream)
-                stream->buffer_available(seq.buffer_request().buffer());
-        });
-=======
         if (auto map = surface_map.lock()) 
             map->with_stream_do(mf::BufferStreamId(seq.buffer_request().id().value()),
             [&] (mcl::ClientBufferStream* stream) {
                 if (stream)
                     stream->buffer_available(seq.buffer_request().buffer());
             });
->>>>>>> fe710710
     }
 
     int const nevents = seq.event_size();
