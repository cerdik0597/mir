--- conflicted
+++ resolved
@@ -308,11 +308,7 @@
         {
             try
             {
-<<<<<<< HEAD
                 if (seq.buffer_request().id().value() >= 0)
-=======
-                if(seq.buffer_request().id().value() >= 0)
->>>>>>> b1e91ffa
                 {
                     printf("BOUND TO STREAM (value %i)\n", seq.buffer_request().id().value());
                     map->with_stream_do(mf::BufferStreamId(seq.buffer_request().id().value()),
@@ -327,12 +323,14 @@
                         seq.buffer_request().buffer().buffer_id(),
                         [&seq](mcl::Buffer& buffer)
                         {
+                            printf("ALREADY HAD< SENDING \n");
                             buffer.received(
                                 *mcl::protobuf_to_native_buffer(seq.buffer_request().buffer()));
                         });
 
                     if (!had_buffer)
                     {
+                        printf("MAPPING.\n");
                         map->insert(seq.buffer_request().buffer().buffer_id(), 
                             buffer_factory->generate_buffer(seq.buffer_request().buffer(), nullptr));
                     }
