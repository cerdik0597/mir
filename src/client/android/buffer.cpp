/*
 * Copyright © 2012 Canonical Ltd.
 *
 * This program is free software: you can redistribute it and/or modify it
 * under the terms of the GNU Lesser General Public License version 3,
 * as published by the Free Software Foundation.
 *
 * This program is distributed in the hope that it will be useful,
 * but WITHOUT ANY WARRANTY; without even the implied warranty of
 * MERCHANTABILITY or FITNESS FOR A PARTICULAR PURPOSE.  See the
 * GNU Lesser General Public License for more details.
 *
 * You should have received a copy of the GNU Lesser General Public License
 * along with this program.  If not, see <http://www.gnu.org/licenses/>.
 *
 * Authored by: Kevin DuBois<kevin.dubois@canonical.com>
 */

#include "mir/graphics/android/android_native_buffer.h"
#include "mir/graphics/android/sync_fence.h"
#include "mir_toolkit/mir_client_library.h"
#include "buffer_registrar.h"
#include "buffer.h"
#include <hardware/gralloc.h>

namespace mcl=mir::client;
namespace mcla=mir::client::android;
namespace geom=mir::geometry;
namespace mga=mir::graphics::android;

mcla::Buffer::Buffer(
    std::shared_ptr<BufferRegistrar> const& registrar,
    MirBufferPackage const& package,
    MirPixelFormat pf) :
    buffer_registrar{registrar},
    native_buffer{registrar->register_buffer(package, pf)},
    buffer_pf(pf),
    buffer_stride{package.stride},
    buffer_size{package.width, package.height}
{
}

std::shared_ptr<mcl::MemoryRegion> mcla::Buffer::secure_for_cpu_write()
{
    auto rect = geom::Rectangle{geom::Point{0, 0}, size()};
    auto vaddr = buffer_registrar->secure_for_cpu(native_buffer, rect);
    auto region =  std::make_shared<mcl::MemoryRegion>();
    region->vaddr = vaddr;
    region->width = rect.size.width;
    region->height = rect.size.height;
    region->stride = stride();
    region->format = buffer_pf;
    return region;
}

geom::Size mcla::Buffer::size() const
{
    return buffer_size;
}

geom::Stride mcla::Buffer::stride() const
{
    return buffer_stride;
}

MirPixelFormat mcla::Buffer::pixel_format() const
{
    return buffer_pf;
}

std::shared_ptr<mir::graphics::NativeBuffer> mcla::Buffer::native_buffer_handle() const
{
    return native_buffer;
}

void mcla::Buffer::update_from(MirBufferPackage const& update_package)
{
<<<<<<< HEAD
    if ((update_package.data_items != 0) && 
        (update_package.fd_items != 0) && 
        (update_package.data[0] == static_cast<int>(mga::BufferFlag::fenced)))
    {
        auto fence_fd = update_package.fd[0];
        native_buffer->update_usage(fence_fd, mga::BufferAccess::read);
=======
    (void) update_package;
}

void mcla::Buffer::fill_update_msg(MirBufferPackage& message)
{
    message.data_items = 1;
    auto fence = native_buffer->copy_fence();
    if (fence > 0)
    {
        message.data[0] = static_cast<int>(mga::BufferFlag::fenced);
        message.fd[0] = fence;
        message.fd_items = 1; 
    }
    else
    {
        message.data[0] = static_cast<int>(mga::BufferFlag::unfenced);
        message.fd_items = 0; 
>>>>>>> 3348e793
    }
}<|MERGE_RESOLUTION|>--- conflicted
+++ resolved
@@ -75,15 +75,13 @@
 
 void mcla::Buffer::update_from(MirBufferPackage const& update_package)
 {
-<<<<<<< HEAD
     if ((update_package.data_items != 0) && 
         (update_package.fd_items != 0) && 
         (update_package.data[0] == static_cast<int>(mga::BufferFlag::fenced)))
     {
         auto fence_fd = update_package.fd[0];
         native_buffer->update_usage(fence_fd, mga::BufferAccess::read);
-=======
-    (void) update_package;
+    }
 }
 
 void mcla::Buffer::fill_update_msg(MirBufferPackage& message)
@@ -100,6 +98,5 @@
     {
         message.data[0] = static_cast<int>(mga::BufferFlag::unfenced);
         message.fd_items = 0; 
->>>>>>> 3348e793
     }
 }