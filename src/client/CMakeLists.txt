set(MIR_CLIENT_INCLUDE_DIR_SUFFIX "mir/client/")

set(PREFIX "${CMAKE_INSTALL_PREFIX}")
set(EXEC_PREFIX "${CMAKE_INSTALL_PREFIX}")
set(LIBDIR "${CMAKE_INSTALL_PREFIX}/lib")
set(INCLUDEDIR "${CMAKE_INSTALL_PREFIX}/include/${MIR_CLIENT_INCLUDE_DIR_SUFFIX}")

configure_file(
  ${CMAKE_CURRENT_SOURCE_DIR}/mirclient.pc.in
  ${CMAKE_CURRENT_BINARY_DIR}/mirclient.pc
)

if(PROTOBUF_FOUND)

include_directories(
  ${PROTOBUF_INCLUDE_DIRS}
  ${CMAKE_CURRENT_BINARY_DIR}
)

endif()

include_directories(
  ${PROJECT_SOURCE_DIR}/include/client
  ${DRM_INCLUDE_DIRS}
)

set(
  CLIENT_SOURCES

  mir_client_library.cpp
  mir_connection.cpp
  mir_wait_handle.cpp
  mir_surface.cpp
  mir_logger.cpp
  mir_basic_rpc_channel.cpp
  ${PROTO_SRCS}
)

if (MIR_TRANSPORT STREQUAL "socket")
list(APPEND CLIENT_SOURCES
  mir_socket_rpc_channel.cpp
  make_socket_rpc_channel.cpp
)
elseif (MIR_TRANSPORT STREQUAL "binder")
list(APPEND CLIENT_SOURCES
  mir_binder_rpc_channel.cpp
  make_binder_rpc_channel.cpp
)
endif()

if( MIR_PLATFORM STREQUAL "android")
include_directories( ${LIBHARDWARE_INCLUDE_DIRS} ${ANDROID_UI_INCLUDE_DIRS})
set(
  CLIENT_SOURCES

  android/android_client_buffer.cpp
  android/android_client_buffer_depository.cpp
  android/android_registrar.cpp
  android/android_client_platform.cpp
  android/mir_native_window.cpp
  android/client_surface_interpreter.cpp
  ${CLIENT_SOURCES}
)
endif()

if( MIR_PLATFORM STREQUAL "gbm")
set(
  CLIENT_SOURCES

  gbm/gbm_client_platform.cpp
  gbm/gbm_client_buffer_depository.cpp
  gbm/gbm_client_buffer.cpp
  gbm/mesa_native_display_container.cpp
  ${CLIENT_SOURCES}
)
endif()

add_library(
  mirclient SHARED

  ${CLIENT_SOURCES}
)

set_target_properties(
  mirclient

  PROPERTIES
  VERSION ${MIR_VERSION_MAJOR}.${MIR_VERSION_MINOR}.${MIR_VERSION_PATCH}
  SOVERSION ${MIR_VERSION_MAJOR}
)

target_link_libraries(
  mirclient

  ${Boost_LIBRARIES}
  ${CMAKE_THREAD_LIBS_INIT}
  ${LIBHARDWARE_LIBRARIES}
  ${PROTOBUF_LIBRARIES}

  mirprotobuf

  ${DRM_LIBRARIES}
  ${ANDROID_STDLIB}
  3rd_party
)

<<<<<<< HEAD
=======
set(
  CLIENT_PUBLIC_HEADERS

  ${CMAKE_SOURCE_DIR}/include/client/mir_toolkit/mir_client_library.h
  ${CMAKE_SOURCE_DIR}/include/client/mir_toolkit/mir_client_library_lightdm.h
  ${CMAKE_SOURCE_DIR}/include/client/mir_toolkit/mir_client_library_drm.h
)

set_target_properties(
  mirclient
  PROPERTIES
  PUBLIC_HEADER "${CLIENT_PUBLIC_HEADERS}"
)

>>>>>>> 6288a5e9
install(
  TARGETS mirclient
  LIBRARY DESTINATION lib
  ARCHIVE DESTINATION lib)

install(
   DIRECTORY ${CMAKE_SOURCE_DIR}/include/mir_toolkit DESTINATION "include/${MIR_CLIENT_INCLUDE_DIR_SUFFIX}"
   FILES_MATCHING PATTERN "*.h")


install(
  FILES ${CMAKE_CURRENT_BINARY_DIR}/mirclient.pc
  DESTINATION lib/pkgconfig
)<|MERGE_RESOLUTION|>--- conflicted
+++ resolved
@@ -104,8 +104,6 @@
   3rd_party
 )
 
-<<<<<<< HEAD
-=======
 set(
   CLIENT_PUBLIC_HEADERS
 
@@ -120,7 +118,6 @@
   PUBLIC_HEADER "${CLIENT_PUBLIC_HEADERS}"
 )
 
->>>>>>> 6288a5e9
 install(
   TARGETS mirclient
   LIBRARY DESTINATION lib
