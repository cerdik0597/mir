--- conflicted
+++ resolved
@@ -309,16 +309,11 @@
 
 MirConnection::~MirConnection() noexcept
 {
-<<<<<<< HEAD
-    channel->discard_future_calls();
-    channel->wait_for_outstanding_calls();
-=======
     if (channel)  // some tests don't have one
     {
         channel->discard_future_calls();
         channel->wait_for_outstanding_calls();
     }
->>>>>>> 45a31a45
 
     std::lock_guard<decltype(mutex)> lock(mutex);
     surface_map.reset();
@@ -650,12 +645,8 @@
     server.disconnect(ignored.get(), ignored.get(),
                       google::protobuf::NewCallback(this, &MirConnection::done_disconnect));
 
-<<<<<<< HEAD
-    channel->discard_future_calls();
-=======
     if (channel)
         channel->discard_future_calls();
->>>>>>> 45a31a45
 
     return &disconnect_wait_handle;
 }
