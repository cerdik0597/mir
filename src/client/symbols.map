MIR_CLIENT_9 {
 global:
    mir_arrow_cursor_name;
    mir_buffer_stream_get_current_buffer;
    mir_buffer_stream_get_egl_native_window;
    mir_buffer_stream_get_graphics_region;
    mir_buffer_stream_get_platform_type;
    mir_buffer_stream_is_valid;
    mir_buffer_stream_release;
    mir_buffer_stream_release_sync;
    mir_buffer_stream_swap_buffers;
    mir_buffer_stream_swap_buffers_sync;
    mir_busy_cursor_name;
    mir_caret_cursor_name;
    mir_closed_hand_cursor_name;
    mir_connect;
    mir_connection_api_impl;
    mir_connection_apply_display_config;
    mir_connection_create_buffer_stream;
    mir_connection_create_buffer_stream_sync;
    mir_connection_create_display_config;
    mir_connection_create_prompt_session_sync;
    mir_connection_create_screencast_sync;
    mir_connection_create_spec_for_changes;
    mir_connection_create_spec_for_dialog;
    mir_connection_create_spec_for_input_method;
    mir_connection_create_spec_for_menu;
    mir_connection_create_spec_for_modal_dialog;
    mir_connection_create_spec_for_normal_surface;
    mir_connection_create_spec_for_tooltip;
    mir_connection_get_available_surface_formats;
    mir_connection_get_egl_native_display;
    mir_connection_get_error_message;
    mir_connection_get_platform;
    mir_connection_is_valid;
    mir_connection_platform_operation;
    mir_connection_release;
    mir_connection_set_display_config_change_callback;
    mir_connection_set_lifecycle_event_callback;
    mir_connect_sync;
    mir_cursor_configuration_destroy;
    mir_cursor_configuration_from_buffer_stream;
    mir_cursor_configuration_from_name;
    mir_default_cursor_name;
    mir_diagonal_resize_bottom_to_top_cursor_name;
    mir_diagonal_resize_top_to_bottom_cursor_name;
    mir_disabled_cursor_name;
    mir_display_config_destroy;
    mir_event_get_close_surface_event;
    mir_event_get_input_configuration_event;
    mir_event_get_input_event;
    mir_event_get_keymap_event;
    mir_event_get_orientation_event;
    mir_event_get_prompt_session_event;
    mir_event_get_resize_event;
    mir_event_get_surface_event;
    mir_event_get_type;
    mir_event_ref;
    mir_event_unref;
    mir_horizontal_resize_cursor_name;
    mir_hsplit_resize_cursor_name;
    mir_input_configuration_event_get_action;
    mir_input_configuration_event_get_device_id;
    mir_input_configuration_event_get_time;
    mir_input_event_get_device_id;
    mir_input_event_get_event_time;
    mir_input_event_get_keyboard_event;
    mir_input_event_get_pointer_event;
    mir_input_event_get_touch_event;
    mir_input_event_get_type;
    mir_keyboard_event_action;
    mir_keyboard_event_key_code;
    mir_keyboard_event_modifiers;
    mir_keyboard_event_scan_code;
    mir_keymap_event_get_rules;
    mir_omnidirectional_resize_cursor_name;
    mir_open_hand_cursor_name;
    mir_orientation_event_get_direction;
    mir_platform_message_create;
    mir_platform_message_get_data;
    mir_platform_message_get_fds;
    mir_platform_message_get_opcode;
    mir_platform_message_release;
    mir_platform_message_set_data;
    mir_platform_message_set_fds;
    mir_pointer_event_action;
    mir_pointer_event_axis_value;
    mir_pointer_event_buttons;
    mir_pointer_event_button_state;
    mir_pointer_event_modifiers;
    mir_pointing_hand_cursor_name;
    mir_prompt_session_error_message;
    mir_prompt_session_event_get_state;
    mir_prompt_session_is_valid;
    mir_prompt_session_new_fds_for_prompt_providers;
    mir_prompt_session_release_sync;
    mir_resize_event_get_height;
    mir_resize_event_get_width;
    mir_screencast_get_buffer_stream;
    mir_screencast_release_sync;
    mir_surface_apply_spec;
    mir_surface_configure_cursor;
    mir_surface_create;
    mir_surface_create_sync;
    mir_surface_event_get_attribute;
    mir_surface_event_get_attribute_value;
    mir_surface_get_buffer_stream;
    mir_surface_get_dpi;
    mir_surface_get_error_message;
    mir_surface_get_focus;
    mir_surface_get_orientation;
    mir_surface_get_parameters;
    mir_surface_get_preferred_orientation;
    mir_surface_get_state;
    mir_surface_get_swapinterval;
    mir_surface_get_type;
    mir_surface_get_visibility;
    mir_surface_is_valid;
    mir_surface_release;
    mir_surface_release_sync;
    mir_surface_set_event_handler;
    mir_surface_set_preferred_orientation;
    mir_surface_set_state;
    mir_surface_set_swapinterval;
    mir_surface_spec_release;
    mir_surface_spec_set_buffer_usage;
    mir_surface_spec_set_fullscreen_on_output;
    mir_surface_spec_set_height;
    mir_surface_spec_set_height_increment;
    mir_surface_spec_set_max_aspect_ratio;
    mir_surface_spec_set_max_height;
    mir_surface_spec_set_max_width;
    mir_surface_spec_set_min_aspect_ratio;
    mir_surface_spec_set_min_height;
    mir_surface_spec_set_min_width;
    mir_surface_spec_set_name;
    mir_surface_spec_set_pixel_format;
    mir_surface_spec_set_preferred_orientation;
    mir_surface_spec_set_width;
    mir_surface_spec_set_width_increment;
    mir_touch_event_action;
    mir_touch_event_axis_value;
    mir_touch_event_id;
    mir_touch_event_modifiers;
    mir_touch_event_point_count;
    mir_touch_event_tooltype;
<<<<<<< HEAD
    mir_surface_get_buffer_stream;
    mir_buffer_stream_get_current_buffer;
    mir_buffer_stream_get_platform_type;
    mir_buffer_stream_swap_buffers;
    mir_buffer_stream_swap_buffers_sync;
    mir_screencast_get_buffer_stream;
    mir_buffer_stream_get_egl_native_window;
    mir_buffer_stream_get_graphics_region;
    mir_connection_create_buffer_stream_sync;
    mir_cursor_configuration_from_buffer_stream;
    mir_buffer_stream_release;
    mir_buffer_stream_release_sync;
    mir_buffer_stream_is_valid;
    mir_surface_request_persistent_id;
    mir_surface_request_persistent_id_sync;
    mir_persistent_id_is_valid;
    mir_persistent_id_release;
    mir_pointer_event_buttons; # Move to 8.5
} MIR_CLIENT_8.3;
=======
    mir_vertical_resize_cursor_name;
    mir_vsplit_resize_cursor_name;
    mir_wait_for;
    mir_wait_for_one;
};
>>>>>>> 78ecf1d8

MIR_CLIENT_DETAIL_9 {
  global:
    extern "C++" { 
      mir::events::make_event*;
      mir::events::add_touch*;
      mir::input::android::Lexicon::translate*;
      mir::input::android::android_modifiers_from_mir*;
      mir::input::android::mir_modifiers_from_android*;
      mir::input::android::mir_keyboard_action_from_android*;
      mir::input::android::android_keyboard_action_from_mir*;
      mir::input::android::mir_pointer_buttons_from_android*;
      mir::input::android::android_pointer_buttons_from_mir*;
      mir::input::android::mir_tool_type_from_android*;
      mir::input::android::android_tool_type_from_mir*;
      mir::input::android::mir_pointer_action_from_masked_android*;
      mir::input::android::mir_touch_action_from_masked_android*;
      mir::input::android::android_source_id_is_pointer_device*;
      mir::client::DefaultConnectionConfiguration::DefaultConnectionConfiguration*;
      mir::client::DefaultConnectionConfiguration::the_surface_map*;
      mir::client::DefaultConnectionConfiguration::the_rpc_channel*;
      mir::client::DefaultConnectionConfiguration::the_logger*;
      mir::client::DefaultConnectionConfiguration::the_input_platform*;
      mir::client::DefaultConnectionConfiguration::the_display_configuration*;
      mir::client::DefaultConnectionConfiguration::the_lifecycle_control*;
      mir::client::DefaultConnectionConfiguration::the_event_sink*;
      mir::client::DefaultConnectionConfiguration::the_event_handler_register*;
      mir::client::DefaultConnectionConfiguration::the_socket_file*;
      mir::client::DefaultConnectionConfiguration::the_rpc_report*;
      mir::client::DefaultConnectionConfiguration::the_input_receiver_report*;
      typeinfo?for?mir::client::DefaultConnectionConfiguration;
      vtable?for?mir::client::DefaultConnectionConfiguration;
      mir::operator???std::ostream???Mir*
    }; 
};<|MERGE_RESOLUTION|>--- conflicted
+++ resolved
@@ -76,6 +76,8 @@
     mir_omnidirectional_resize_cursor_name;
     mir_open_hand_cursor_name;
     mir_orientation_event_get_direction;
+    mir_persistent_id_is_valid;
+    mir_persistent_id_release;
     mir_platform_message_create;
     mir_platform_message_get_data;
     mir_platform_message_get_fds;
@@ -118,6 +120,8 @@
     mir_surface_is_valid;
     mir_surface_release;
     mir_surface_release_sync;
+    mir_surface_request_persistent_id;
+    mir_surface_request_persistent_id_sync;
     mir_surface_set_event_handler;
     mir_surface_set_preferred_orientation;
     mir_surface_set_state;
@@ -144,33 +148,11 @@
     mir_touch_event_modifiers;
     mir_touch_event_point_count;
     mir_touch_event_tooltype;
-<<<<<<< HEAD
-    mir_surface_get_buffer_stream;
-    mir_buffer_stream_get_current_buffer;
-    mir_buffer_stream_get_platform_type;
-    mir_buffer_stream_swap_buffers;
-    mir_buffer_stream_swap_buffers_sync;
-    mir_screencast_get_buffer_stream;
-    mir_buffer_stream_get_egl_native_window;
-    mir_buffer_stream_get_graphics_region;
-    mir_connection_create_buffer_stream_sync;
-    mir_cursor_configuration_from_buffer_stream;
-    mir_buffer_stream_release;
-    mir_buffer_stream_release_sync;
-    mir_buffer_stream_is_valid;
-    mir_surface_request_persistent_id;
-    mir_surface_request_persistent_id_sync;
-    mir_persistent_id_is_valid;
-    mir_persistent_id_release;
-    mir_pointer_event_buttons; # Move to 8.5
-} MIR_CLIENT_8.3;
-=======
     mir_vertical_resize_cursor_name;
     mir_vsplit_resize_cursor_name;
     mir_wait_for;
     mir_wait_for_one;
 };
->>>>>>> 78ecf1d8
 
 MIR_CLIENT_DETAIL_9 {
   global:
