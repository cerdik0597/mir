MIR_CLIENT_9 {
 global:
    mir_arrow_cursor_name;
    mir_buffer_stream_get_current_buffer;
    mir_buffer_stream_get_egl_native_window;
    mir_buffer_stream_get_graphics_region;
    mir_buffer_stream_get_platform_type;
    mir_buffer_stream_is_valid;
    mir_buffer_stream_release;
    mir_buffer_stream_release_sync;
    mir_buffer_stream_swap_buffers;
    mir_buffer_stream_swap_buffers_sync;
    mir_busy_cursor_name;
    mir_caret_cursor_name;
    mir_closed_hand_cursor_name;
    mir_connect;
    mir_connection_api_impl;
    mir_connection_apply_display_config;
    mir_connection_create_buffer_stream;
    mir_connection_create_buffer_stream_sync;
    mir_connection_create_display_config;
    mir_connection_create_prompt_session_sync;
    mir_connection_create_screencast_sync;
    mir_connection_create_spec_for_changes;
    mir_connection_create_spec_for_dialog;
    mir_connection_create_spec_for_input_method;
    mir_connection_create_spec_for_menu;
    mir_connection_create_spec_for_modal_dialog;
    mir_connection_create_spec_for_normal_surface;
    mir_connection_create_spec_for_tooltip;
    mir_connection_get_available_surface_formats;
    mir_connection_get_egl_native_display;
    mir_connection_get_error_message;
    mir_connection_get_platform;
    mir_connection_is_valid;
    mir_connection_platform_operation;
    mir_connection_release;
    mir_connection_set_display_config_change_callback;
    mir_connection_set_lifecycle_event_callback;
    mir_connect_sync;
    mir_create_surface_spec;
    mir_cursor_configuration_destroy;
    mir_cursor_configuration_from_buffer_stream;
    mir_cursor_configuration_from_name;
    mir_default_cursor_name;
    mir_diagonal_resize_bottom_to_top_cursor_name;
    mir_diagonal_resize_top_to_bottom_cursor_name;
    mir_disabled_cursor_name;
    mir_display_config_destroy;
    mir_event_get_close_surface_event;
    mir_event_get_input_configuration_event;
    mir_event_get_input_event;
    mir_event_get_keymap_event;
    mir_event_get_orientation_event;
    mir_event_get_prompt_session_event;
    mir_event_get_resize_event;
    mir_event_get_surface_event;
    mir_event_get_type;
    mir_event_ref;
    mir_event_unref;
    mir_horizontal_resize_cursor_name;
    mir_hsplit_resize_cursor_name;
    mir_input_configuration_event_get_action;
    mir_input_configuration_event_get_device_id;
    mir_input_configuration_event_get_time;
    mir_input_event_get_device_id;
    mir_input_event_get_event_time;
    mir_input_event_get_keyboard_event;
    mir_input_event_get_pointer_event;
    mir_input_event_get_touch_event;
    mir_input_event_get_type;
    mir_keyboard_event_action;
    mir_keyboard_event_key_code;
    mir_keyboard_event_modifiers;
    mir_keyboard_event_scan_code;
    mir_keymap_event_get_rules;
    mir_omnidirectional_resize_cursor_name;
    mir_open_hand_cursor_name;
    mir_orientation_event_get_direction;
    mir_persistent_id_is_valid;
    mir_persistent_id_release;
    mir_platform_message_create;
    mir_platform_message_get_data;
    mir_platform_message_get_fds;
    mir_platform_message_get_opcode;
    mir_platform_message_release;
    mir_platform_message_set_data;
    mir_platform_message_set_fds;
    mir_pointer_event_action;
    mir_pointer_event_axis_value;
    mir_pointer_event_buttons;
    mir_pointer_event_button_state;
    mir_pointer_event_modifiers;
    mir_pointing_hand_cursor_name;
    mir_prompt_session_error_message;
    mir_prompt_session_event_get_state;
    mir_prompt_session_is_valid;
    mir_prompt_session_new_fds_for_prompt_providers;
    mir_prompt_session_release_sync;
    mir_resize_event_get_height;
    mir_resize_event_get_width;
    mir_screencast_get_buffer_stream;
    mir_screencast_release_sync;
    mir_surface_apply_spec;
    mir_surface_configure_cursor;
    mir_surface_create;
    mir_surface_create_sync;
    mir_surface_event_get_attribute;
    mir_surface_event_get_attribute_value;
    mir_surface_get_buffer_stream;
    mir_surface_get_dpi;
    mir_surface_get_error_message;
    mir_surface_get_focus;
    mir_surface_get_orientation;
    mir_surface_get_parameters;
    mir_surface_get_preferred_orientation;
    mir_surface_get_state;
    mir_surface_get_swapinterval;
    mir_surface_get_type;
    mir_surface_get_visibility;
    mir_surface_is_valid;
    mir_surface_release;
    mir_surface_release_sync;
    mir_surface_request_persistent_id;
    mir_surface_request_persistent_id_sync;
    mir_surface_set_event_handler;
    mir_surface_set_preferred_orientation;
    mir_surface_set_state;
    mir_surface_set_swapinterval;
    mir_surface_spec_release;
    mir_surface_spec_set_buffer_usage;
    mir_surface_spec_set_fullscreen_on_output;
    mir_surface_spec_set_height;
    mir_surface_spec_set_height_increment;
    mir_surface_spec_set_max_aspect_ratio;
    mir_surface_spec_set_max_height;
    mir_surface_spec_set_max_width;
    mir_surface_spec_set_min_aspect_ratio;
    mir_surface_spec_set_min_height;
    mir_surface_spec_set_min_width;
    mir_surface_spec_set_name;
    mir_surface_spec_set_parent;
    mir_surface_spec_set_pixel_format;
    mir_surface_spec_set_placement;
    mir_surface_spec_set_preferred_orientation;
    mir_surface_spec_set_state;
    mir_surface_spec_set_streams;
    mir_surface_spec_set_type;
    mir_surface_spec_set_width;
    mir_surface_spec_set_width_increment;
    mir_surface_spec_set_cursor_name;
    mir_surface_spec_set_cursor_render_surface;
    mir_touch_event_action;
    mir_touch_event_axis_value;
    mir_touch_event_id;
    mir_touch_event_modifiers;
    mir_touch_event_point_count;
    mir_touch_event_tooltype;
    mir_vertical_resize_cursor_name;
    mir_vsplit_resize_cursor_name;
    mir_wait_for;
    mir_wait_for_one;
 local: *;
};

MIR_CLIENT_9.1 {  # New functions in Mir 0.15
  global:
    mir_connection_pong;
    mir_connection_set_ping_event_callback;
    mir_crosshair_cursor_name;
    mir_keyboard_event_input_event;
    mir_persistent_id_as_string;
    mir_persistent_id_from_string;
    mir_pointer_event_input_event;
    mir_touch_event_input_event;
    mir_surface_spec_attach_to_foreign_parent;
    mir_surface_spec_set_input_shape;
    mir_connection_get_egl_pixel_format;
  local: *;
} MIR_CLIENT_9;

MIR_CLIENT_9.2 {  # New functions in Mir 0.16
  global:
    mir_surface_spec_set_event_handler;
  local: *;
} MIR_CLIENT_9.1;

MIR_CLIENT_9v17 {
    mir_blob_from_display_configuration;
    mir_blob_size;
    mir_blob_data;
    mir_blob_release;
    mir_blob_onto_buffer;
    mir_blob_to_display_configuration;
    mir_blob_release;
    mir_buffer_stream_set_scale;
    mir_buffer_stream_set_scale_sync;
    mir_event_get_surface_output_event;
    mir_surface_output_event_get_dpi;
    mir_surface_output_event_get_form_factor;
    mir_surface_output_event_get_scale;
} MIR_CLIENT_9.2;

MIR_CLIENT_9v18 {
  global:
    mir_buffer_stream_get_error_message;
    mir_surface_output_event_get_output_id;
    mir_connection_set_base_display_config;
  local:
    *;
} MIR_CLIENT_9v17;

MIR_CLIENT_9v19 {
  global:
    mir_connection_get_graphics_module;
    mir_surface_raise;
    mir_input_event_has_cookie;
    mir_cookie_buffer_size;
    mir_input_event_get_cookie;
    mir_cookie_to_buffer;
    mir_cookie_from_buffer;
    mir_cookie_release;
    mir_keymap_event_get_keymap_buffer;
    mir_keymap_event_get_device_id;
    mir_surface_spec_set_shell_chrome;
} MIR_CLIENT_9v18;

MIR_CLIENT_0.21 {
  global:
    mir_connection_apply_display_configuration;
    mir_connection_create_display_configuration;
    mir_connection_create_input_config;
    mir_connection_set_input_config_change_callback;
    mir_display_config_get_max_simultaneous_outputs;
    mir_display_config_get_num_outputs;
    mir_display_config_get_output;
    mir_display_config_release;
    mir_input_config_destroy;
    mir_input_config_device_count;
    mir_input_config_get_device;
    mir_input_config_get_device_by_id;
    mir_input_config_get_mutable_device;
    mir_input_config_get_mutable_device_by_id;
    mir_input_device_get_capabilities;
    mir_input_device_get_id;
    mir_input_device_get_name;
    mir_input_device_get_unique_id;
    mir_output_get_connection_state;
    mir_output_get_current_mode;
    mir_output_get_current_pixel_format;
    mir_output_get_form_factor;
    mir_output_get_id;
    mir_output_get_mode;
    mir_output_get_num_modes;
    mir_output_get_num_pixel_formats;
    mir_output_get_orientation;
    mir_output_get_physical_height_mm;
    mir_output_get_physical_width_mm;
    mir_output_get_pixel_format;
    mir_output_get_position_x;
    mir_output_get_position_y;
    mir_output_get_power_mode;
    mir_output_get_preferred_mode;
    mir_output_get_scale_factor;
    mir_output_get_type;
    mir_output_is_enabled;
    mir_output_mode_get_height;
    mir_output_mode_get_refresh_rate;
    mir_output_mode_get_width;
  local:
    *;
} MIR_CLIENT_9v19;

MIR_CLIENT_0.22 {  # New functions in Mir 0.22
  global:
    mir_connection_confirm_base_display_configuration;
    mir_connection_preview_base_display_configuration;
    mir_connection_set_error_callback;
    mir_create_screencast_spec;
    mir_display_config_get_mutable_output;
    mir_error_get_code;
    mir_error_get_domain;
    mir_output_disable;
    mir_output_enable;
    mir_output_set_current_mode;
    mir_output_set_orientation;
    mir_output_set_pixel_format;
    mir_output_set_position;
    mir_output_set_power_mode;
    mir_screencast_create_sync;
    mir_screencast_get_error_message;
    mir_screencast_is_valid;
    mir_screencast_spec_release;
    mir_screencast_spec_set_capture_region;
    mir_screencast_spec_set_height;
    mir_screencast_spec_set_mirror_mode;
    mir_screencast_spec_set_number_of_buffers;
    mir_screencast_spec_set_pixel_format;
    mir_screencast_spec_set_width;
} MIR_CLIENT_0.21;

MIR_CLIENT_DETAIL_9 {
  global:
    extern "C++" { 
      mir::events::make_event*;
      mir::events::add_touch*;
      mir::input::android::Lexicon::translate*;
      mir::input::android::android_modifiers_from_mir*;
      mir::input::android::mir_modifiers_from_android*;
      mir::input::android::mir_keyboard_action_from_android*;
      mir::input::android::android_keyboard_action_from_mir*;
      mir::input::android::mir_pointer_buttons_from_android*;
      mir::input::android::android_pointer_buttons_from_mir*;
      mir::input::android::mir_tool_type_from_android*;
      mir::input::android::android_tool_type_from_mir*;
      mir::input::android::mir_pointer_action_from_masked_android*;
      mir::input::android::mir_touch_action_from_masked_android*;
      mir::input::android::android_source_id_is_pointer_device*;
      mir::input::android::extract_android_action_from*;
      mir::client::DefaultConnectionConfiguration::DefaultConnectionConfiguration*;
      mir::client::DefaultConnectionConfiguration::the_surface_map*;
      mir::client::DefaultConnectionConfiguration::the_rpc_channel*;
      mir::client::DefaultConnectionConfiguration::the_logger*;
      mir::client::DefaultConnectionConfiguration::the_input_platform*;
      mir::client::DefaultConnectionConfiguration::the_display_configuration*;
      mir::client::DefaultConnectionConfiguration::the_lifecycle_control*;
      mir::client::DefaultConnectionConfiguration::the_ping_handler*;
      mir::client::DefaultConnectionConfiguration::the_event_sink*;
      mir::client::DefaultConnectionConfiguration::the_event_handler_register*;
      mir::client::DefaultConnectionConfiguration::the_socket_file*;
      mir::client::DefaultConnectionConfiguration::the_rpc_report*;
      mir::client::DefaultConnectionConfiguration::the_input_receiver_report*;
      typeinfo?for?mir::client::DefaultConnectionConfiguration;
      vtable?for?mir::client::DefaultConnectionConfiguration;
      mir::operator???std::ostream???Mir*
    }; 
};

MIR_CLIENT_DETAIL_9v18 {
  global:
    extern "C++" { 
      mir::client::DefaultConnectionConfiguration::the_input_devices*;
      mir::events::set_modifier*;
      mir::events::set_cursor_position*;
      mir::events::set_button_state*;
    };
} MIR_CLIENT_DETAIL_9;

MIR_CLIENT_DETAIL_9v19 {
  global:
    extern "C++" { 
      mir::input::android::android_pointer_action_from_mir*;
      mir::events::serialize_event*;
      mir::events::deserialize_event*;
    };
} MIR_CLIENT_DETAIL_9v18;

MIR_CLIENT_DETAIL_0.21 {
  global:
    extern "C++" { 
      mir::client::DefaultConnectionConfiguration::the_buffer_factory*;
    };
} MIR_CLIENT_DETAIL_9v19;

MIR_CLIENT_DETAIL_private_buffer_semantics {
  global:
    mir_buffer_map;
    mir_buffer_unmap;
    mir_buffer_set_callback;
    mir_buffer_release;
    mir_connection_create_presentation_chain_sync;
    mir_presentation_chain_is_valid;
    mir_presentation_chain_get_error_message;
    mir_connection_create_presentation_chain;
    mir_connection_allocate_buffer;
    mir_presentation_chain_submit_buffer;
    mir_presentation_chain_release;
    mir_surface_spec_add_presentation_chain;
    mir_surface_spec_add_buffer_stream;
    mir_buffer_get_width;
    mir_buffer_get_height;
    mir_buffer_get_pixel_format;
    mir_buffer_get_buffer_usage;
    mir_buffer_is_valid;
    mir_buffer_get_error_message;
    mir_buffer_get_buffer_package;
    mir_connection_create_render_surface;
    mir_connection_create_render_surface_sync;
    mir_render_surface_get_buffer_stream;
    mir_render_surface_get_presentation_chain;
    mir_render_surface_is_valid;
    mir_render_surface_get_error_message;
    mir_render_surface_get_size;
    mir_render_surface_set_size;
    mir_render_surface_release;
    mir_surface_spec_add_render_surface;

    #private functions needed temporarily by nested passthrough
    #should not be published along with the rest of the NBS symbols
    mir_buffer_get_egl_image_parameters;
    mir_presentation_chain_set_queueing_mode;
    mir_presentation_chain_set_dropping_mode;
  local:
    *;
} MIR_CLIENT_DETAIL_9v19;

MIR_CLIENT_DETAIL_0.24 {
  global:
    extern "C++" { 
      mir::input::receiver::XKBMapper::XKBMapper*;
      mir::input::receiver::XKBMapper::?XKBMapper*;
      mir::input::receiver::XKBMapper::set_key_state*;
      mir::input::receiver::XKBMapper::set_keymap*;
      mir::input::receiver::XKBMapper::reset_keymap*;
      mir::input::receiver::XKBMapper::map_event*;
    };
} MIR_CLIENT_DETAIL_0.21;

MIR_CLIENT_0.24 {  # New functions in Mir 0.24
  global:
    mir_event_get_input_device_state_event;
    mir_input_device_state_event_device_count;
    mir_input_device_state_event_device_id;
    mir_input_device_state_event_device_pointer_buttons;
    mir_input_device_state_event_device_pointer_buttons;
    mir_input_device_state_event_device_pressed_keys_count;
    # We're being naughty deleting this function without bumping soname, but we won't get caught.
    # mir_input_device_state_event_device_pressed_keys;
    mir_input_device_state_event_modifiers;
    mir_input_device_state_event_pointer_axis;
    mir_input_device_state_event_pointer_buttons;
    mir_input_device_state_event_time;
    mir_input_device_state_event_device_pointer_buttons;
    mir_surface_spec_set_pointer_confinement;
} MIR_CLIENT_0.22;

MIR_CLIENT_0.25 {  # New functions in Mir 0.25
  global:
    mir_buffer_stream_set_swapinterval;
    mir_connection_cancel_base_display_configuration_preview;
    mir_connection_create_spec_for_tip;
    mir_display_output_type_name;
    mir_event_get_surface_placement_event;
    mir_input_device_state_event_device_pressed_keys_for_index;
    mir_output_get_current_mode_index;
    mir_output_get_gamma;
    mir_output_get_gamma_size;
    mir_output_get_preferred_mode_index;
    mir_output_get_subpixel_arrangement;
    mir_output_is_gamma_supported;
    mir_output_set_gamma;
    mir_output_type_name;
    mir_surface_output_event_get_refresh_rate;
    mir_surface_placement_get_relative_position;
    mir_buffer_stream_get_swapinterval;
    mir_connection_request_interface;
    mir_buffer_stream_set_size;
    mir_buffer_stream_get_size;
} MIR_CLIENT_0.24;

MIR_CLIENT_DETAIL_0.25 {
  global:
    extern "C++" {
      mir::client::DefaultConnectionConfiguration::the_error_handler*;
      mir::events::clone_event*;
      mir::events::transform_positions*;
    };
} MIR_CLIENT_DETAIL_0.24;

MIR_CLIENT_0.26 {  # New functions in Mir 0.26
  global:
    mir_input_device_get_mutable_pointer_configuration;
    mir_input_device_get_mutable_touchpad_configuration;
    mir_input_device_get_pointer_configuration;
    mir_input_device_get_touchpad_configuration;
    mir_output_get_edid;
    mir_output_get_edid_size;
    mir_pointer_configuration_get_acceleration;
    mir_pointer_configuration_get_acceleration_bias;
    mir_pointer_configuration_get_handedness;
    mir_pointer_configuration_get_horizontal_scroll_scale;
    mir_pointer_configuration_get_vertical_scroll_scale;
    mir_pointer_configuration_set_acceleration;
    mir_pointer_configuration_set_acceleration_bias;
    mir_pointer_configuration_set_handedness;
    mir_pointer_configuration_set_horizontal_scroll_scale;
    mir_pointer_configuration_set_vertical_scroll_scale;
    mir_touchpad_configuration_get_button_down_scroll_button;
    mir_touchpad_configuration_get_click_modes;
    mir_touchpad_configuration_get_disable_while_typing;
    mir_touchpad_configuration_get_disable_with_mouse;
    mir_touchpad_configuration_get_middle_mouse_button_emulation;
    mir_touchpad_configuration_get_scroll_modes;
    mir_touchpad_configuration_get_tap_to_click;
    mir_touchpad_configuration_set_button_down_scroll_button;
    mir_touchpad_configuration_set_click_modes;
    mir_touchpad_configuration_set_disable_while_typing;
    mir_touchpad_configuration_set_disable_with_mouse;
    mir_touchpad_configuration_set_middle_mouse_button_emulation;
    mir_touchpad_configuration_set_scroll_modes;
    mir_touchpad_configuration_set_tap_to_click;
    mir_output_get_model;
<<<<<<< HEAD
    mir_connection_create_window_spec_for_menu;
    mir_connection_create_window_spec_for_normal_window;
    mir_connection_create_window_spec_for_tip;
    mir_connection_create_window_spec_for_modal_dialog;
    mir_connection_create_window_spec_for_dialog;
    mir_connection_create_window_spec;
    mir_window_spec_set_parent;
=======
    mir_specify_menu;
    mir_specify_window;
>>>>>>> 5f16e9bc
} MIR_CLIENT_0.25;<|MERGE_RESOLUTION|>--- conflicted
+++ resolved
@@ -500,16 +500,11 @@
     mir_touchpad_configuration_set_scroll_modes;
     mir_touchpad_configuration_set_tap_to_click;
     mir_output_get_model;
-<<<<<<< HEAD
-    mir_connection_create_window_spec_for_menu;
-    mir_connection_create_window_spec_for_normal_window;
+    mir_specify_menu;
+    mir_specify_window;
     mir_connection_create_window_spec_for_tip;
     mir_connection_create_window_spec_for_modal_dialog;
     mir_connection_create_window_spec_for_dialog;
     mir_connection_create_window_spec;
     mir_window_spec_set_parent;
-=======
-    mir_specify_menu;
-    mir_specify_window;
->>>>>>> 5f16e9bc
 } MIR_CLIENT_0.25;