MIR_CLIENT_9 {
 global:
    mir_arrow_cursor_name;
    mir_buffer_stream_get_current_buffer;
    mir_buffer_stream_get_egl_native_window;
    mir_buffer_stream_get_graphics_region;
    mir_buffer_stream_get_platform_type;
    mir_buffer_stream_is_valid;
    mir_buffer_stream_release;
    mir_buffer_stream_release_sync;
    mir_buffer_stream_swap_buffers;
    mir_buffer_stream_swap_buffers_sync;
    mir_busy_cursor_name;
    mir_caret_cursor_name;
    mir_closed_hand_cursor_name;
    mir_connect;
    mir_connection_api_impl;
    mir_connection_apply_display_config;
    mir_connection_create_buffer_stream;
    mir_connection_create_buffer_stream_sync;
    mir_connection_create_display_config;
    mir_connection_create_prompt_session_sync;
    mir_connection_create_screencast_sync;
    mir_connection_create_spec_for_changes;
    mir_connection_create_spec_for_dialog;
    mir_connection_create_spec_for_input_method;
    mir_connection_create_spec_for_menu;
    mir_connection_create_spec_for_modal_dialog;
    mir_connection_create_spec_for_normal_surface;
    mir_connection_create_spec_for_tooltip;
    mir_connection_get_available_surface_formats;
    mir_connection_get_egl_native_display;
    mir_connection_get_error_message;
    mir_connection_get_platform;
    mir_connection_is_valid;
    mir_connection_platform_operation;
    mir_connection_release;
    mir_connection_set_display_config_change_callback;
    mir_connection_set_lifecycle_event_callback;
    mir_connect_sync;
    mir_create_surface_spec;
    mir_cursor_configuration_destroy;
    mir_cursor_configuration_from_buffer_stream;
    mir_cursor_configuration_from_name;
    mir_default_cursor_name;
    mir_diagonal_resize_bottom_to_top_cursor_name;
    mir_diagonal_resize_top_to_bottom_cursor_name;
    mir_disabled_cursor_name;
    mir_display_config_destroy;
    mir_event_get_close_surface_event;
    mir_event_get_input_configuration_event;
    mir_event_get_input_event;
    mir_event_get_keymap_event;
    mir_event_get_orientation_event;
    mir_event_get_prompt_session_event;
    mir_event_get_resize_event;
    mir_event_get_surface_event;
    mir_event_get_type;
    mir_event_ref;
    mir_event_unref;
    mir_horizontal_resize_cursor_name;
    mir_hsplit_resize_cursor_name;
    mir_input_configuration_event_get_action;
    mir_input_configuration_event_get_device_id;
    mir_input_configuration_event_get_time;
    mir_input_event_get_device_id;
    mir_input_event_get_event_time;
    mir_input_event_get_keyboard_event;
    mir_input_event_get_pointer_event;
    mir_input_event_get_touch_event;
    mir_input_event_get_type;
    mir_keyboard_event_action;
    mir_keyboard_event_key_code;
    mir_keyboard_event_modifiers;
    mir_keyboard_event_scan_code;
    mir_keymap_event_get_rules;
    mir_omnidirectional_resize_cursor_name;
    mir_open_hand_cursor_name;
    mir_orientation_event_get_direction;
    mir_persistent_id_is_valid;
    mir_persistent_id_release;
    mir_platform_message_create;
    mir_platform_message_get_data;
    mir_platform_message_get_fds;
    mir_platform_message_get_opcode;
    mir_platform_message_release;
    mir_platform_message_set_data;
    mir_platform_message_set_fds;
    mir_pointer_event_action;
    mir_pointer_event_axis_value;
    mir_pointer_event_buttons;
    mir_pointer_event_button_state;
    mir_pointer_event_modifiers;
    mir_pointing_hand_cursor_name;
    mir_prompt_session_error_message;
    mir_prompt_session_event_get_state;
    mir_prompt_session_is_valid;
    mir_prompt_session_new_fds_for_prompt_providers;
    mir_prompt_session_release_sync;
    mir_resize_event_get_height;
    mir_resize_event_get_width;
    mir_screencast_get_buffer_stream;
    mir_screencast_release_sync;
    mir_surface_apply_spec;
    mir_surface_configure_cursor;
    mir_surface_create;
    mir_surface_create_sync;
    mir_surface_event_get_attribute;
    mir_surface_event_get_attribute_value;
    mir_surface_get_buffer_stream;
    mir_surface_get_dpi;
    mir_surface_get_error_message;
    mir_surface_get_focus;
    mir_surface_get_orientation;
    mir_surface_get_parameters;
    mir_surface_get_preferred_orientation;
    mir_surface_get_state;
    mir_surface_get_swapinterval;
    mir_surface_get_type;
    mir_surface_get_visibility;
    mir_surface_is_valid;
    mir_surface_release;
    mir_surface_release_sync;
    mir_surface_request_persistent_id;
    mir_surface_request_persistent_id_sync;
    mir_surface_set_event_handler;
    mir_surface_set_preferred_orientation;
    mir_surface_set_state;
    mir_surface_set_swapinterval;
    mir_surface_spec_release;
    mir_surface_spec_set_buffer_usage;
    mir_surface_spec_set_fullscreen_on_output;
    mir_surface_spec_set_height;
    mir_surface_spec_set_height_increment;
    mir_surface_spec_set_max_aspect_ratio;
    mir_surface_spec_set_max_height;
    mir_surface_spec_set_max_width;
    mir_surface_spec_set_min_aspect_ratio;
    mir_surface_spec_set_min_height;
    mir_surface_spec_set_min_width;
    mir_surface_spec_set_name;
    mir_surface_spec_set_parent;
    mir_surface_spec_set_pixel_format;
    mir_surface_spec_set_preferred_orientation;
    mir_surface_spec_set_state;
    mir_surface_spec_set_streams;
    mir_surface_spec_set_type;
    mir_surface_spec_set_width;
    mir_surface_spec_set_width_increment;
    mir_touch_event_action;
    mir_touch_event_axis_value;
    mir_touch_event_id;
    mir_touch_event_modifiers;
    mir_touch_event_point_count;
    mir_touch_event_tooltype;
    mir_vertical_resize_cursor_name;
    mir_vsplit_resize_cursor_name;
    mir_wait_for;
    mir_wait_for_one;
 local: *;
};

MIR_CLIENT_9.1 {  # New functions in Mir 0.15
  global:
    mir_connection_pong;
    mir_connection_set_ping_event_callback;
    mir_crosshair_cursor_name;
    mir_keyboard_event_input_event;
    mir_persistent_id_as_string;
    mir_persistent_id_from_string;
    mir_pointer_event_input_event;
    mir_touch_event_input_event;
    mir_surface_spec_attach_to_foreign_parent;
    mir_surface_spec_set_input_shape;
    mir_connection_get_egl_pixel_format;
  local: *;
} MIR_CLIENT_9;

MIR_CLIENT_9.2 {  # New functions in Mir 0.16
  global:
    mir_surface_spec_set_event_handler;
  local: *;
} MIR_CLIENT_9.1;

MIR_CLIENT_9v17 {
    mir_blob_from_display_configuration;
    mir_blob_size;
    mir_blob_data;
    mir_blob_release;
    mir_blob_onto_buffer;
    mir_blob_to_display_configuration;
    mir_blob_release;
    mir_buffer_stream_set_scale;
    mir_buffer_stream_set_scale_sync;
    mir_event_get_surface_output_event;
    mir_surface_output_event_get_dpi;
    mir_surface_output_event_get_form_factor;
    mir_surface_output_event_get_scale;
} MIR_CLIENT_9.2;

MIR_CLIENT_9v18 {
  global:
    mir_buffer_stream_get_error_message;
    mir_surface_output_event_get_output_id;
    mir_connection_set_base_display_config;
  local:
    *;
} MIR_CLIENT_9v17;

MIR_CLIENT_9v19 {
  global:
    mir_connection_get_graphics_module;
    mir_surface_raise;
    mir_input_event_has_cookie;
    mir_cookie_buffer_size;
    mir_input_event_get_cookie;
    mir_cookie_to_buffer;
    mir_cookie_from_buffer;
    mir_cookie_release;
    mir_keymap_event_get_keymap_buffer;
    mir_keymap_event_get_device_id;
    mir_surface_spec_set_shell_chrome;
} MIR_CLIENT_9v18;

MIR_CLIENT_0.21 {
  global:
    mir_connection_apply_display_configuration;
    mir_connection_create_display_configuration;
    mir_connection_create_input_config;
    mir_connection_set_input_config_change_callback;
    mir_display_config_get_max_simultaneous_outputs;
    mir_display_config_get_num_outputs;
    mir_display_config_get_output;
    mir_display_config_release;
    mir_input_config_destroy;
    mir_input_config_device_count;
    mir_input_config_get_device;
    mir_input_config_get_device_by_id;
    mir_input_config_get_mutable_device;
    mir_input_config_get_mutable_device_by_id;
    mir_input_device_get_capabilities;
    mir_input_device_get_id;
    mir_input_device_get_name;
    mir_input_device_get_unique_id;
    mir_output_get_connection_state;
    mir_output_get_current_mode;
    mir_output_get_current_pixel_format;
    mir_output_get_form_factor;
    mir_output_get_id;
    mir_output_get_mode;
    mir_output_get_num_modes;
    mir_output_get_num_pixel_formats;
    mir_output_get_orientation;
    mir_output_get_physical_height_mm;
    mir_output_get_physical_width_mm;
    mir_output_get_pixel_format;
    mir_output_get_position_x;
    mir_output_get_position_y;
    mir_output_get_power_mode;
    mir_output_get_preferred_mode;
    mir_output_get_scale_factor;
    mir_output_get_type;
    mir_output_is_enabled;
    mir_output_mode_get_height;
    mir_output_mode_get_refresh_rate;
    mir_output_mode_get_width;
  local:
    *;
} MIR_CLIENT_9v19;

MIR_CLIENT_0.22 {  # New functions in Mir 0.22
  global:
    mir_connection_confirm_base_display_configuration;
    mir_connection_preview_base_display_configuration;
    mir_connection_set_error_callback;
    mir_create_screencast_spec;
    mir_display_config_get_mutable_output;
    mir_error_get_code;
    mir_error_get_domain;
    mir_output_disable;
    mir_output_enable;
    mir_output_set_current_mode;
    mir_output_set_orientation;
    mir_output_set_pixel_format;
    mir_output_set_position;
    mir_output_set_power_mode;
    mir_screencast_create_sync;
    mir_screencast_get_error_message;
    mir_screencast_is_valid;
    mir_screencast_spec_release;
    mir_screencast_spec_set_capture_region;
    mir_screencast_spec_set_height;
    mir_screencast_spec_set_mirror_mode;
    mir_screencast_spec_set_number_of_buffers;
    mir_screencast_spec_set_pixel_format;
    mir_screencast_spec_set_width;
} MIR_CLIENT_0.21;

MIR_CLIENT_DETAIL_9 {
  global:
    extern "C++" { 
      mir::events::make_event*;
      mir::events::add_touch*;
      mir::input::android::Lexicon::translate*;
      mir::input::android::android_modifiers_from_mir*;
      mir::input::android::mir_modifiers_from_android*;
      mir::input::android::mir_keyboard_action_from_android*;
      mir::input::android::android_keyboard_action_from_mir*;
      mir::input::android::mir_pointer_buttons_from_android*;
      mir::input::android::android_pointer_buttons_from_mir*;
      mir::input::android::mir_tool_type_from_android*;
      mir::input::android::android_tool_type_from_mir*;
      mir::input::android::mir_pointer_action_from_masked_android*;
      mir::input::android::mir_touch_action_from_masked_android*;
      mir::input::android::android_source_id_is_pointer_device*;
      mir::input::android::extract_android_action_from*;
      mir::client::DefaultConnectionConfiguration::DefaultConnectionConfiguration*;
      mir::client::DefaultConnectionConfiguration::the_surface_map*;
      mir::client::DefaultConnectionConfiguration::the_rpc_channel*;
      mir::client::DefaultConnectionConfiguration::the_logger*;
      mir::client::DefaultConnectionConfiguration::the_input_platform*;
      mir::client::DefaultConnectionConfiguration::the_display_configuration*;
      mir::client::DefaultConnectionConfiguration::the_lifecycle_control*;
      mir::client::DefaultConnectionConfiguration::the_ping_handler*;
      mir::client::DefaultConnectionConfiguration::the_event_sink*;
      mir::client::DefaultConnectionConfiguration::the_event_handler_register*;
      mir::client::DefaultConnectionConfiguration::the_socket_file*;
      mir::client::DefaultConnectionConfiguration::the_rpc_report*;
      mir::client::DefaultConnectionConfiguration::the_input_receiver_report*;
      typeinfo?for?mir::client::DefaultConnectionConfiguration;
      vtable?for?mir::client::DefaultConnectionConfiguration;
      mir::operator???std::ostream???Mir*
    }; 
};

MIR_CLIENT_DETAIL_9v18 {
  global:
    extern "C++" { 
      mir::client::DefaultConnectionConfiguration::the_input_devices*;
      mir::events::set_modifier*;
      mir::events::set_cursor_position*;
      mir::events::set_button_state*;
    };
} MIR_CLIENT_DETAIL_9;

MIR_CLIENT_DETAIL_9v19 {
  global:
    extern "C++" { 
      mir::input::android::android_pointer_action_from_mir*;
      mir::events::serialize_event*;
      mir::events::deserialize_event*;
    };
} MIR_CLIENT_DETAIL_9v18;

MIR_CLIENT_DETAIL_0.21 {
  global:
    extern "C++" { 
      mir::client::DefaultConnectionConfiguration::the_buffer_factory*;
    };
} MIR_CLIENT_DETAIL_9v19;

MIR_CLIENT_DETAIL_private_buffer_semantics {
  global:
    mir_buffer_get_fence;
    mir_buffer_associate_fence;
    mir_buffer_wait_fence;
    mir_buffer_get_native_buffer;
    mir_buffer_get_graphics_region;
    mir_buffer_release;
    mir_connection_create_presentation_chain_sync;
    mir_presentation_chain_is_valid;
    mir_presentation_chain_get_error_message;
    mir_connection_create_presentation_chain;
    mir_connection_allocate_buffer;
    mir_presentation_chain_submit_buffer;
    mir_presentation_chain_release;
    mir_surface_spec_add_presentation_chain;
    mir_surface_spec_add_buffer_stream;
    mir_buffer_get_width;
    mir_buffer_get_height;
    mir_buffer_get_pixel_format;
    mir_buffer_get_buffer_usage;
  local:
    *;
} MIR_CLIENT_DETAIL_9v19;

<<<<<<< HEAD
MIR_CLIENT_DETAIL_0.24 {
  global:
    extern "C++" { 
      mir::input::receiver::XKBMapper::XKBMapper*;
      mir::input::receiver::XKBMapper::?XKBMapper*;
      mir::input::receiver::XKBMapper::set_key_state*;
      mir::input::receiver::XKBMapper::set_keymap*;
      mir::input::receiver::XKBMapper::reset_keymap*;
      mir::input::receiver::XKBMapper::map_event*;
    };
} MIR_CLIENT_DETAIL_0.21;
=======
MIR_CLIENT_0.24 {  # New functions in Mir 0.24
  global:
    mir_event_get_input_device_state_event;
    mir_input_device_state_event_device_count;
    mir_input_device_state_event_device_id;
    mir_input_device_state_event_device_pointer_buttons;
    mir_input_device_state_event_device_pressed_keys;
    mir_input_device_state_event_device_pressed_count;
    mir_input_device_state_event_pointer_axis;
    mir_input_device_state_event_pointer_buttons;
    mir_input_device_state_event_time;
    mir_input_device_state_event_device_pointer_buttons;
} MIR_CLIENT_0.22;
>>>>>>> 05a379e7
<|MERGE_RESOLUTION|>--- conflicted
+++ resolved
@@ -384,7 +384,6 @@
     *;
 } MIR_CLIENT_DETAIL_9v19;
 
-<<<<<<< HEAD
 MIR_CLIENT_DETAIL_0.24 {
   global:
     extern "C++" { 
@@ -396,7 +395,7 @@
       mir::input::receiver::XKBMapper::map_event*;
     };
 } MIR_CLIENT_DETAIL_0.21;
-=======
+
 MIR_CLIENT_0.24 {  # New functions in Mir 0.24
   global:
     mir_event_get_input_device_state_event;
@@ -409,5 +408,4 @@
     mir_input_device_state_event_pointer_buttons;
     mir_input_device_state_event_time;
     mir_input_device_state_event_device_pointer_buttons;
-} MIR_CLIENT_0.22;
->>>>>>> 05a379e7
+} MIR_CLIENT_0.22;