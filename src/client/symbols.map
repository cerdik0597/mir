--- conflicted
+++ resolved
@@ -198,17 +198,12 @@
     mir_buffer_stream_is_valid;
     mir_surface_request_persistent_id;
     mir_surface_request_persistent_id_sync;
-<<<<<<< HEAD
-    mir_surface_id_is_valid;
-    mir_surface_id_release;
-    mir_surface_spec_attach_to_foreign_parent;
-    mir_surface_id_as_string;
-    mir_surface_id_from_string;
-=======
     mir_persistent_id_is_valid;
     mir_persistent_id_release;
     mir_pointer_event_buttons; # Move to 8.5
->>>>>>> ca15de27
+    mir_surface_spec_attach_to_foreign_parent;
+    mir_persistent_id_as_string;
+    mir_persistent_id_from_string;
 } MIR_CLIENT_8.3;
 
 MIR_CLIENT_DETAIL_8 {
