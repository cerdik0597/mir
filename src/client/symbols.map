--- conflicted
+++ resolved
@@ -500,10 +500,6 @@
     mir_touchpad_configuration_set_scroll_modes;
     mir_touchpad_configuration_set_tap_to_click;
     mir_output_get_model;
-<<<<<<< HEAD
-    mir_connection_create_window_spec_for_menu;
+    mir_specify_menu;
     mir_connection_create_window_spec_for_normal_window;
-=======
-    mir_specify_menu;
->>>>>>> e1125687
 } MIR_CLIENT_0.25;