/*
 * Copyright © 2015-2016 Canonical Ltd.
 *
 * This program is free software: you can redistribute it and/or modify it
 * under the terms of the GNU Lesser General Public License version 3,
 * as published by the Free Software Foundation.
 *
 * This program is distributed in the hope that it will be useful,
 * but WITHOUT ANY WARRANTY; without even the implied warranty of
 * MERCHANTABILITY or FITNESS FOR A PARTICULAR PURPOSE.  See the
 * GNU Lesser General Public License for more details.
 *
 * You should have received a copy of the GNU Lesser General Public License
 * along with this program.  If not, see <http://www.gnu.org/licenses/>.
 *
 * Author: Robert Carr <robert.carr@canonical.com>
 */

#include "mir/events/event_builders.h"

#define MIR_LOG_COMPONENT "event-builders"
#include "mir/log.h"

#include "mir/events/event_private.h"
#include "mir/events/surface_placement_event.h"
#include "mir/cookie/blob.h"
#include "mir/input/xkb_mapper.h"
#include "mir/input/keymap.h"

#include <string.h>

#include <boost/throw_exception.hpp>

#include <algorithm>
#include <stdexcept>

namespace mi = mir::input;
namespace mf = mir::frontend;
namespace mev = mir::events;
namespace geom = mir::geometry;

namespace
{

template<typename Type, typename... Args>
inline auto new_event(Args&&... args)
-> Type*
{
    return new Type(std::forward<Args>(args)...);
}

template <class T>
mir::EventUPtr make_uptr_event(T* e)
{
    return mir::EventUPtr(e, ([](MirEvent* e) { delete reinterpret_cast<T*>(e); }));
}
}

mir::EventUPtr mev::make_event(mf::SurfaceId const& surface_id, MirOrientation orientation)
{
    auto e = new_event<MirOrientationEvent>();

    e->set_surface_id(surface_id.as_value());
    e->set_direction(orientation);

    return make_uptr_event(e);
}

mir::EventUPtr mev::make_event(MirPromptSessionState state)
{
    auto e = new_event<MirPromptSessionEvent>();

    e->set_new_state(state);

    return make_uptr_event(e);
}

mir::EventUPtr mev::make_event(mf::SurfaceId const& surface_id, geom::Size const& size)
{
    auto e = new_event<MirResizeEvent>();

    e->set_surface_id(surface_id.as_value());
    e->set_width(size.width.as_int());
    e->set_height(size.height.as_int());

    return make_uptr_event(e);
}

mir::EventUPtr mev::make_event(mf::SurfaceId const& surface_id, MirSurfaceAttrib attribute, int value)
{
    auto e = new_event<MirSurfaceEvent>();

    e->set_id(surface_id.as_value());
    e->set_attrib(attribute);
    e->set_value(value);

    return make_uptr_event(e);
}

mir::EventUPtr mev::make_event(mf::SurfaceId const& surface_id)
{
    auto e = new_event<MirCloseSurfaceEvent>();

    e->set_surface_id(surface_id.as_value());

    return make_uptr_event(e);
}

mir::EventUPtr mev::make_event(
    mf::SurfaceId const& surface_id,
    int dpi,
    float scale,
    double refresh_rate,
    MirFormFactor form_factor,
    uint32_t output_id)
{
    auto e = new_event<MirSurfaceOutputEvent>();

    e->set_surface_id(surface_id.as_value());
    e->set_dpi(dpi);
    e->set_scale(scale);
    e->set_refresh_rate(refresh_rate);
    e->set_form_factor(form_factor);
    e->set_output_id(output_id);

    return make_uptr_event(e);
}

mir::EventUPtr mev::make_event(frontend::SurfaceId const& surface_id, geometry::Rectangle placement)
{
    auto e = new_event<MirSurfacePlacementEvent>();

    e->set_id(surface_id.as_value());
    e->set_placement({
        placement.left().as_int(),
        placement.top().as_int(),
        placement.size.width.as_uint32_t(),
        placement.size.height.as_uint32_t()});

    return make_uptr_event(e);
}

mir::EventUPtr mev::make_event(MirInputDeviceId device_id, std::chrono::nanoseconds timestamp,
    std::vector<uint8_t> const& cookie, MirKeyboardAction action, xkb_keysym_t key_code,
    int scan_code, MirInputEventModifiers modifiers)
{
    auto e = new_event<MirKeyboardEvent>();

    e->set_device_id(device_id);
    e->set_event_time(timestamp);
    e->set_cookie(cookie);
    e->set_action(action);
    e->set_key_code(key_code);
    e->set_scan_code(scan_code);
    e->set_modifiers(modifiers);

    return make_uptr_event(e);
}

void mev::set_modifier(MirEvent& event, MirInputEventModifiers modifiers)
{
    if (event.type() == mir_event_type_input)
        event.to_input()->set_modifiers(modifiers);
    else
        BOOST_THROW_EXCEPTION(std::invalid_argument("Input event modifiers are only valid for input events."));
}

void mev::set_cursor_position(MirEvent& event, mir::geometry::Point const& pos)
{
    set_cursor_position(event, pos.x.as_int(), pos.y.as_int());
}

void mev::set_cursor_position(MirEvent& event, float x, float y)
{
    if (event.type() != mir_event_type_input ||
        event.to_input()->input_type() != mir_input_event_type_pointer)
        BOOST_THROW_EXCEPTION(std::invalid_argument("Cursor position is only valid for pointer events."));

    event.to_input()->to_pointer()->set_x(x);
    event.to_input()->to_pointer()->set_y(y);
}

void mev::set_cursor_position(MirEvent& event, float x, float y)
{
    if (event.type() != mir_event_type_motion &&
        event.to_input()->to_motion()->source_id() != AINPUT_SOURCE_MOUSE &&
        event.to_input()->to_motion()->pointer_count() == 1)
        BOOST_THROW_EXCEPTION(std::invalid_argument("Cursor position is only valid for pointer events."));

    auto motion = event.to_input()->to_motion();
    motion->set_x(0, x);
    motion->set_y(0, y);
}

void mev::set_button_state(MirEvent& event, MirPointerButtons button_state)
{
    if (event.type() != mir_event_type_input ||
        event.to_input()->input_type() != mir_input_event_type_pointer)
        BOOST_THROW_EXCEPTION(std::invalid_argument("Updating button state is only valid for pointer events."));

    event.to_input()->to_pointer()->set_buttons(button_state);
}

// Deprecated version with uint64_t mac
mir::EventUPtr mev::make_event(MirInputDeviceId device_id, std::chrono::nanoseconds timestamp,
    uint64_t /*mac*/, MirKeyboardAction action, xkb_keysym_t key_code,
    int scan_code, MirInputEventModifiers modifiers)
{
    return make_event(device_id, timestamp, std::vector<uint8_t>{}, action, key_code, scan_code, modifiers);
}

// Deprecated version without mac
mir::EventUPtr mev::make_event(MirInputDeviceId device_id, std::chrono::nanoseconds timestamp,
    MirKeyboardAction action, xkb_keysym_t key_code,
    int scan_code, MirInputEventModifiers modifiers)
{
    return make_event(device_id, timestamp, std::vector<uint8_t>{}, action, key_code, scan_code, modifiers);
}

mir::EventUPtr mev::make_event(MirInputDeviceId device_id, std::chrono::nanoseconds timestamp,
    std::vector<uint8_t> const& cookie, MirInputEventModifiers modifiers)
{
    auto e = new_event<MirTouchEvent>();

    e->set_device_id(device_id);
    e->set_event_time(timestamp);
    e->set_cookie(cookie);
    e->set_modifiers(modifiers);

    return make_uptr_event(e);
}

// Deprecated version with uint64_t mac
mir::EventUPtr mev::make_event(MirInputDeviceId device_id, std::chrono::nanoseconds timestamp,
    uint64_t /*mac*/, MirInputEventModifiers modifiers)
{
    return make_event(device_id, timestamp, std::vector<uint8_t>{}, modifiers);
}

// Deprecated version without mac
mir::EventUPtr mev::make_event(MirInputDeviceId device_id, std::chrono::nanoseconds timestamp,
    MirInputEventModifiers modifiers)
{
    return make_event(device_id, timestamp, std::vector<uint8_t>{}, modifiers);
}

void mev::add_touch(MirEvent &event, MirTouchId touch_id, MirTouchAction action,
    MirTouchTooltype tooltype, float x_axis_value, float y_axis_value,
    float pressure_value, float touch_major_value, float touch_minor_value, float)
{
    auto tev = event.to_input()->to_touch();
    auto current_index = tev->pointer_count();
    tev->set_pointer_count(current_index + 1);

    tev->set_id(current_index, touch_id);
    tev->set_tool_type(current_index, tooltype);
    tev->set_x(current_index, x_axis_value);
    tev->set_y(current_index, y_axis_value);
    tev->set_pressure(current_index, pressure_value);
    tev->set_touch_major(current_index, touch_major_value);
    tev->set_touch_minor(current_index, touch_minor_value);
    tev->set_action(current_index, action);
}

mir::EventUPtr mev::make_event(MirInputDeviceId device_id, std::chrono::nanoseconds timestamp,
    std::vector<uint8_t> const& cookie, MirInputEventModifiers modifiers, MirPointerAction action,
    MirPointerButtons buttons_pressed,
    float x_axis_value, float y_axis_value,
    float hscroll_value, float vscroll_value,
    float relative_x_value, float relative_y_value)
{
    auto e = new_event<MirPointerEvent>(device_id, timestamp, modifiers, cookie, action, buttons_pressed, x_axis_value,
                                        y_axis_value, relative_x_value, relative_y_value, vscroll_value, hscroll_value);
    return make_uptr_event(e);
}

// Deprecated version with uint64_t mac
mir::EventUPtr mev::make_event(MirInputDeviceId device_id, std::chrono::nanoseconds timestamp,
    uint64_t /*mac*/, MirInputEventModifiers modifiers, MirPointerAction action,
    MirPointerButtons buttons_pressed,
    float x_axis_value, float y_axis_value,
    float hscroll_value, float vscroll_value,
    float relative_x_value, float relative_y_value)
{
    return make_event(device_id, timestamp, std::vector<uint8_t>{}, modifiers, action,
                      buttons_pressed, x_axis_value, y_axis_value, hscroll_value,
                      vscroll_value, relative_x_value, relative_y_value);
}

// Deprecated version without mac
mir::EventUPtr mev::make_event(MirInputDeviceId device_id, std::chrono::nanoseconds timestamp,
    MirInputEventModifiers modifiers, MirPointerAction action,
    MirPointerButtons buttons_pressed,
    float x_axis_value, float y_axis_value,
    float hscroll_value, float vscroll_value,
    float relative_x_value, float relative_y_value)
{
    return make_event(device_id, timestamp, std::vector<uint8_t>{}, modifiers, action,
                      buttons_pressed, x_axis_value, y_axis_value, hscroll_value,
                      vscroll_value, relative_x_value, relative_y_value);
}

// Deprecated version without relative axis
mir::EventUPtr mev::make_event(MirInputDeviceId device_id, std::chrono::nanoseconds timestamp,
    uint64_t /*mac*/, MirInputEventModifiers modifiers, MirPointerAction action,
    MirPointerButtons buttons_pressed,                               
    float x_axis_value, float y_axis_value,
    float hscroll_value, float vscroll_value)
{
    return make_event(device_id, timestamp, std::vector<uint8_t>{}, modifiers, action, buttons_pressed,
                      x_axis_value, y_axis_value, hscroll_value, vscroll_value, 0, 0);
}

// Deprecated version without relative axis, and mac
mir::EventUPtr mev::make_event(MirInputDeviceId device_id, std::chrono::nanoseconds timestamp,
    MirInputEventModifiers modifiers, MirPointerAction action,
    MirPointerButtons buttons_pressed,
    float x_axis_value, float y_axis_value,
    float hscroll_value, float vscroll_value)
{
    return make_event(device_id, timestamp, std::vector<uint8_t>{}, modifiers, action, buttons_pressed,
                      x_axis_value, y_axis_value, hscroll_value, vscroll_value, 0, 0);
}

mir::EventUPtr mev::make_event(mf::SurfaceId const& surface_id, MirInputDeviceId id, std::string const& model,
                               std::string const& layout, std::string const& variant, std::string const& options)
{
    auto e = new_event<MirKeymapEvent>();
    auto ep = make_uptr_event(e);

    auto ctx = mi::make_unique_context();
    auto map = mi::make_unique_keymap(ctx.get(), mi::Keymap{model, layout, variant, options});

    if (!map.get())
        BOOST_THROW_EXCEPTION(std::runtime_error("failed to assemble keymap from given parameters"));

    e->set_surface_id(surface_id.as_value());
    e->set_device_id(id);
    // TODO consider caching compiled keymaps
    auto buffer = xkb_keymap_get_as_string(map.get(), XKB_KEYMAP_FORMAT_TEXT_V1);
    e->set_buffer(buffer);
    std::free(buffer);

    return ep;
}

mir::EventUPtr mev::make_event(MirInputConfigurationAction action, MirInputDeviceId id, std::chrono::nanoseconds time)
{
    auto e = new_event<MirInputConfigurationEvent>();

    e->set_action(action);
    e->set_when(time);
    e->set_id(id);

    return make_uptr_event(e);
}

mir::EventUPtr mev::make_event(std::chrono::nanoseconds timestamp,
                               MirPointerButtons pointer_buttons,
                               MirInputEventModifiers modifiers,
                               float x_axis_value,
                               float y_axis_value,
                               std::vector<InputDeviceState>&& device_states)
{
    auto e = new_event<MirInputDeviceStateEvent>();
    e->set_when(timestamp);
    e->set_modifiers(modifiers);
    e->set_pointer_buttons(pointer_buttons);
    e->set_pointer_axis(mir_pointer_axis_x, x_axis_value);
    e->set_pointer_axis(mir_pointer_axis_y, y_axis_value);
    e->set_device_states(device_states);
<<<<<<< HEAD

    return make_uptr_event(e);
}

void mev::move_origin(MirPointerEvent& ptr, geom::Displacement const& origin)
{
    ptr.set_x(ptr.x() - origin.dx.as_int());
    ptr.set_y(ptr.y() - origin.dy.as_int());
}

void mev::move_origin(MirTouchEvent& ptr, geom::Displacement const& origin)
{
    for (size_t i = 0, end = ptr.pointer_count();i != end; ++i)
    {
        ptr.set_x(i, ptr.x(i) - origin.dx.as_int());
        ptr.set_y(i, ptr.y(i) - origin.dy.as_int());
    }
}
=======

    return make_uptr_event(e);
}

mir::EventUPtr mev::clone_event(MirEvent const& event)
{
    return make_uptr_event(event.clone());
}

void mev::transform_positions(MirEvent& event, mir::geometry::Displacement const& movement)
{
    if (event.type() == mir_event_type_motion)
    {
        auto mev = event.to_input()->to_motion();
        for (unsigned i = 0; i < mev->pointer_count(); i++)
        {
            auto x = mev->x(i);
            auto y = mev->y(i);
            mev->set_x(i, x - movement.dx.as_int());
            mev->set_y(i, y - movement.dy.as_int());
        }
    }
}

mir::EventUPtr mev::make_event(MirInputDeviceId device_id, std::chrono::nanoseconds timestamp,
                               std::vector<uint8_t> const& mac, MirInputEventModifiers modifiers,
                               std::vector<mev::ContactState> const& contacts)
{
    auto e = new_event<MirMotionEvent>();

    e->set_device_id(device_id);
    e->set_event_time(timestamp);
    e->set_cookie(vector_to_cookie_as_blob(mac));
    e->set_modifiers(modifiers);
    e->set_source_id(AINPUT_SOURCE_TOUCHSCREEN);
    e->set_pointer_count(contacts.size());

    size_t current_index = 0;
    for (auto const& contact : contacts)
    {
        e->set_id(current_index, contact.touch_id);
        e->set_tool_type(current_index, contact.tooltype);
        e->set_x(current_index, contact.x);
        e->set_y(current_index, contact.y);
        e->set_pressure(current_index, contact.pressure);
        e->set_touch_major(current_index, contact.touch_major);
        e->set_touch_minor(current_index, contact.touch_minor);
        e->set_size(current_index, contact.touch_major);
        e->set_action(current_index, contact.action);
        ++current_index;
    }

    return make_uptr_event(e);
}
>>>>>>> 38d5995a
<|MERGE_RESOLUTION|>--- conflicted
+++ resolved
@@ -180,18 +180,6 @@
     event.to_input()->to_pointer()->set_y(y);
 }
 
-void mev::set_cursor_position(MirEvent& event, float x, float y)
-{
-    if (event.type() != mir_event_type_motion &&
-        event.to_input()->to_motion()->source_id() != AINPUT_SOURCE_MOUSE &&
-        event.to_input()->to_motion()->pointer_count() == 1)
-        BOOST_THROW_EXCEPTION(std::invalid_argument("Cursor position is only valid for pointer events."));
-
-    auto motion = event.to_input()->to_motion();
-    motion->set_x(0, x);
-    motion->set_y(0, y);
-}
-
 void mev::set_button_state(MirEvent& event, MirPointerButtons button_state)
 {
     if (event.type() != mir_event_type_input ||
@@ -369,46 +357,36 @@
     e->set_pointer_axis(mir_pointer_axis_x, x_axis_value);
     e->set_pointer_axis(mir_pointer_axis_y, y_axis_value);
     e->set_device_states(device_states);
-<<<<<<< HEAD
-
-    return make_uptr_event(e);
-}
-
-void mev::move_origin(MirPointerEvent& ptr, geom::Displacement const& origin)
-{
-    ptr.set_x(ptr.x() - origin.dx.as_int());
-    ptr.set_y(ptr.y() - origin.dy.as_int());
-}
-
-void mev::move_origin(MirTouchEvent& ptr, geom::Displacement const& origin)
-{
-    for (size_t i = 0, end = ptr.pointer_count();i != end; ++i)
+
+    return make_uptr_event(e);
+}
+
+mir::EventUPtr mev::clone_event(MirEvent const& event)
+{
+    return make_uptr_event(event.clone());
+}
+
+void mev::transform_positions(MirEvent& event, mir::geometry::Displacement const& movement)
+{
+    if (event.type() == mir_event_type_input)
     {
-        ptr.set_x(i, ptr.x(i) - origin.dx.as_int());
-        ptr.set_y(i, ptr.y(i) - origin.dy.as_int());
-    }
-}
-=======
-
-    return make_uptr_event(e);
-}
-
-mir::EventUPtr mev::clone_event(MirEvent const& event)
-{
-    return make_uptr_event(event.clone());
-}
-
-void mev::transform_positions(MirEvent& event, mir::geometry::Displacement const& movement)
-{
-    if (event.type() == mir_event_type_motion)
-    {
-        auto mev = event.to_input()->to_motion();
-        for (unsigned i = 0; i < mev->pointer_count(); i++)
+        auto const input_type = event.to_input()->input_type();
+        if (input_type == mir_input_event_type_pointer)
         {
-            auto x = mev->x(i);
-            auto y = mev->y(i);
-            mev->set_x(i, x - movement.dx.as_int());
-            mev->set_y(i, y - movement.dy.as_int());
+            auto pev = event.to_input()->to_pointer();
+            pev->set_x(pev->x() - movement.dx.as_int());
+            pev->set_y(pev->y() - movement.dy.as_int());
+        }
+        else if (input_type == mir_input_event_type_touch)
+        {
+            auto tev = event.to_input()->to_touch();
+            for (unsigned i = 0; i < tev->pointer_count(); i++)
+            {
+                auto x = tev->x(i);
+                auto y = tev->y(i);
+                tev->set_x(i, x - movement.dx.as_int());
+                tev->set_y(i, y - movement.dy.as_int());
+            }
         }
     }
 }
@@ -417,13 +395,12 @@
                                std::vector<uint8_t> const& mac, MirInputEventModifiers modifiers,
                                std::vector<mev::ContactState> const& contacts)
 {
-    auto e = new_event<MirMotionEvent>();
+    auto e = new_event<MirTouchEvent>();
 
     e->set_device_id(device_id);
     e->set_event_time(timestamp);
-    e->set_cookie(vector_to_cookie_as_blob(mac));
+    e->set_cookie(mac);
     e->set_modifiers(modifiers);
-    e->set_source_id(AINPUT_SOURCE_TOUCHSCREEN);
     e->set_pointer_count(contacts.size());
 
     size_t current_index = 0;
@@ -436,11 +413,10 @@
         e->set_pressure(current_index, contact.pressure);
         e->set_touch_major(current_index, contact.touch_major);
         e->set_touch_minor(current_index, contact.touch_minor);
-        e->set_size(current_index, contact.touch_major);
+        e->set_orientation(current_index, contact.orientation);
         e->set_action(current_index, contact.action);
         ++current_index;
     }
 
     return make_uptr_event(e);
 }
->>>>>>> 38d5995a
