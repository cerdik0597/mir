--- conflicted
+++ resolved
@@ -76,23 +76,6 @@
     // xkb scancodes are offset by 8 from evdev scancodes for compatibility with X protocol.
     return evdev_scan_code + 8;
 }
-
-<<<<<<< HEAD
-xkb_keysym_t keysym_for_scan_code(xkb_state* state, uint32_t xkb_scan_code)
-{
-    const xkb_keysym_t* syms;
-    uint32_t num_syms = xkb_key_get_syms(state, xkb_scan_code, &syms);
-
-    if (num_syms == 1)
-    {
-        return syms[0];
-    }
-
-    return XKB_KEY_NoSymbol;
-}
-
-=======
->>>>>>> 30cfebd2
 }
 
 mi::XKBContextPtr mi::make_unique_context()
@@ -184,19 +167,11 @@
     auto dev_keymap = device_mapping.find(id);
 
     if (dev_keymap != end(device_mapping))
-<<<<<<< HEAD
     {
         return &dev_keymap->second;
     }
     if (default_keymap)
     {
-=======
-    {
-        return &dev_keymap->second;
-    }
-    if (default_keymap)
-    {
->>>>>>> 30cfebd2
         return
             &device_mapping.emplace(std::piecewise_construct,
                                     std::forward_as_tuple(id),
@@ -256,7 +231,6 @@
     update_modifier();
 }
 
-<<<<<<< HEAD
 MirInputEventModifiers mircv::XKBMapper::modifiers() const
 {
     std::lock_guard<std::mutex> lg(guard);
@@ -265,8 +239,6 @@
     return mir_input_event_modifier_none;
 }
 
-=======
->>>>>>> 30cfebd2
 mircv::XKBMapper::XkbMappingState::XkbMappingState(std::shared_ptr<xkb_keymap> const& keymap)
     : keymap{keymap}, state{make_unique_state(this->keymap.get())}
 {
@@ -298,11 +270,7 @@
 
 xkb_keysym_t mircv::XKBMapper::XkbMappingState::update_state(uint32_t scan_code, MirKeyboardAction action)
 {
-<<<<<<< HEAD
-    auto key_sym = keysym_for_scan_code(state.get(), scan_code);
-=======
     auto key_sym = xkb_state_key_get_one_sym(state.get(), scan_code);
->>>>>>> 30cfebd2
     auto mod_change = xkb_key_code_to_modifier(key_sym);
 
     if (action == mir_keyboard_action_up)
