--- conflicted
+++ resolved
@@ -221,14 +221,19 @@
     MIR_LOG_UNCAUGHT_EXCEPTION(ex);
 }
 
-<<<<<<< HEAD
 MirBufferPackage* mir_buffer_get_buffer_package(MirBuffer* b)
 try
 {
     mir::require(b);
     auto buffer = reinterpret_cast<mcl::Buffer*>(b);
     return buffer->client_buffer()->package();
-=======
+}
+catch (std::exception const& ex)
+{
+    MIR_LOG_UNCAUGHT_EXCEPTION(ex);
+    return nullptr;
+}
+
 void mir_buffer_egl_image_parameters(
     MirBuffer* b, EGLenum* type, EGLClientBuffer* client_buffer, EGLint** attr)
 try
@@ -239,13 +244,8 @@
     mir::require(attr);
     auto buffer = reinterpret_cast<mcl::Buffer*>(b);
     buffer->client_buffer()->egl_image_creation_parameters(type, client_buffer, attr);
->>>>>>> 5ef35c8c
-}
-catch (std::exception const& ex)
-{
-    MIR_LOG_UNCAUGHT_EXCEPTION(ex);
-<<<<<<< HEAD
-    return nullptr;
-=======
->>>>>>> 5ef35c8c
+}
+catch (std::exception const& ex)
+{
+    MIR_LOG_UNCAUGHT_EXCEPTION(ex);
 }