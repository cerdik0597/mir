--- conflicted
+++ resolved
@@ -154,11 +154,6 @@
     EGLNativeDisplayType egl_native_display();
     MirPixelFormat       egl_pixel_format(EGLDisplay, EGLConfig) const;
 
-<<<<<<< HEAD
-=======
-    void on_stream_created(int id, mir::client::ClientBufferStream* stream);
-
->>>>>>> fe710710
     MirWaitHandle* configure_display(MirDisplayConfiguration* configuration);
     void done_display_configure();
 
@@ -209,12 +204,7 @@
     };
     std::vector<std::shared_ptr<StreamCreationRequest>> stream_requests;
     void stream_created(StreamCreationRequest*);
-<<<<<<< HEAD
-    void stream_error(std::string const& error_msg,
-        MirWaitHandle& pending_handle, mir_buffer_stream_callback pending_callback, void *context);
-=======
     void stream_error(std::string const& error_msg, std::shared_ptr<StreamCreationRequest> const& request);
->>>>>>> fe710710
 
     void populate_server_package(MirPlatformPackage& platform_package) override;
     // MUST be first data member so it is destroyed last.
@@ -238,11 +228,7 @@
     std::unique_ptr<mir::protobuf::Void> set_base_display_configuration_response;
     std::atomic<bool> disconnecting{false};
 
-<<<<<<< HEAD
-    mir::frontend::SurfaceId next_error_id(std::lock_guard<std::mutex> const&);
-=======
     mir::frontend::SurfaceId next_error_id(std::unique_lock<std::mutex> const&);
->>>>>>> fe710710
     int surface_error_id{-1};
 
     std::shared_ptr<mir::client::ClientPlatformFactory> const client_platform_factory;
