--- conflicted
+++ resolved
@@ -390,14 +390,11 @@
 MIR_COMMON_0.25 {
   global:
     extern "C++" {
-<<<<<<< HEAD
       MirSurfacePlacementEvent::MirSurfacePlacementEvent*;
       MirSurfacePlacementEvent::id*;
       MirSurfacePlacementEvent::set_id*;
       MirSurfacePlacementEvent::placement*;
       MirSurfacePlacementEvent::set_placement*;
-=======
       mir::output_type_name*;
->>>>>>> f648867d
     };
 } MIR_COMMON_0.24;