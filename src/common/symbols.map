
MIR_COMMON_3 {
 global: mir_*;
  extern "C++" {
# The following symbols come from running a script over the generated docs. Vis:
# ../tools/process_doxygen_xml.py doc/xml/*.xml | grep "^mircommon public" | sed "s/mircommon public: /    /" | sort  
    mir_arrow_cursor_name*;
    mir_busy_cursor_name*;
    mir_caret_cursor_name*;
    mir_closed_hand_cursor_name*;
    mir_default_cursor_name*;
    mir_diagonal_resize_bottom_to_top_cursor_name*;
    mir_diagonal_resize_top_to_bottom_cursor_name*;
    mir_disabled_cursor_name*;
    mir::Fd::Fd*;
    mir::Fd::invalid*;
    mir::Fd::operator*;
    mir::geometry::operator*;
    mir::geometry::Point::operator*;
    mir::geometry::Point::Point*;
    mir::geometry::Rectangle::bottom_left*;
    mir::geometry::Rectangle::bottom_right*;
    mir::geometry::Rectangle::contains*;
    mir::geometry::Rectangle::intersection_with*;
    mir::geometry::Rectangle::overlaps*;
    mir::geometry::Rectangle::Rectangle*;
    mir::geometry::Rectangles::add*;
    mir::geometry::Rectangles::begin*;
    mir::geometry::Rectangles::bounding_rectangle*;
    mir::geometry::Rectangles::clear*;
    mir::geometry::Rectangles::confine*;
    mir::geometry::Rectangles::end*;
    mir::geometry::Rectangles::operator*;
    mir::geometry::Rectangles::Rectangles*;
    mir::geometry::Rectangles::remove*;
    mir::geometry::Rectangles::size*;
    mir::geometry::Rectangle::top_right*;
    mir::geometry::Size::operator*;
    mir::geometry::Size::Size*;
    mir_horizontal_resize_cursor_name*;
    mir_hsplit_resize_cursor_name*;
    mir::input::receiver::android::AndroidInputPlatform::?AndroidInputPlatform*;
    mir::input::receiver::android::AndroidInputPlatform::AndroidInputPlatform*;
    mir::input::receiver::android::AndroidInputPlatform::create_input_thread*;
    mir::input::receiver::android::AndroidInputPlatform::operator*;
    mir::input::receiver::android::InputReceiver::fd*;
    mir::input::receiver::android::InputReceiver::?InputReceiver*;
    mir::input::receiver::android::InputReceiver::InputReceiver*;
    mir::input::receiver::android::InputReceiver::next_event*;
    mir::input::receiver::android::InputReceiver::operator*;
    mir::input::receiver::android::InputReceiverThread::?InputReceiverThread*;
    mir::input::receiver::android::InputReceiverThread::InputReceiverThread*;
    mir::input::receiver::android::InputReceiverThread::join*;
    mir::input::receiver::android::InputReceiverThread::operator*;
    mir::input::receiver::android::InputReceiverThread::start*;
    mir::input::receiver::android::InputReceiverThread::stop*;
    mir::input::receiver::android::InputReceiver::wake*;
    mir::input::receiver::InputPlatform::create*;
    mir::input::receiver::InputPlatform::create_input_thread*;
    mir::input::receiver::InputPlatform::InputPlatform*;
    mir::input::receiver::InputPlatform::operator*;
    mir::input::receiver::InputReceiverThread::InputReceiverThread*;
    mir::input::receiver::InputReceiverThread::join*;
    mir::input::receiver::InputReceiverThread::operator*;
    mir::input::receiver::InputReceiverThread::start*;
    mir::input::receiver::InputReceiverThread::stop*;
    mir_omnidirectional_resize_cursor_name*;
    mir_open_hand_cursor_name*;
    mir_pointing_hand_cursor_name*;
    mir::time::Clock::?Clock*;
    mir::time::Clock::Clock*;
    mir::time::Clock::sample*;
    mir_vertical_resize_cursor_name*;
    mir_vsplit_resize_cursor_name*;
    non-virtual?thunk?to?mir::input::receiver::android::AndroidInputPlatform::?AndroidInputPlatform*;
    non-virtual?thunk?to?mir::input::receiver::android::AndroidInputPlatform::create_input_thread*;
    non-virtual?thunk?to?mir::input::receiver::android::InputReceiver::?InputReceiver*;
    non-virtual?thunk?to?mir::input::receiver::android::InputReceiver::next_event*;
    non-virtual?thunk?to?mir::input::receiver::android::InputReceiverThread::?InputReceiverThread*;
    non-virtual?thunk?to?mir::input::receiver::android::InputReceiverThread::join*;
    non-virtual?thunk?to?mir::input::receiver::android::InputReceiverThread::start*;
    non-virtual?thunk?to?mir::input::receiver::android::InputReceiverThread::stop*;
    non-virtual?thunk?to?mir::input::receiver::android::InputReceiver::wake*;
    non-virtual?thunk?to?mir::time::Clock::?Clock*;
    typeinfo?for?MirBufferPackage;
    typeinfo?for?MirDisplayCard;
    typeinfo?for?MirDisplayConfiguration;
    typeinfo?for?MirDisplayInfo;
    typeinfo?for?MirDisplayMode;
    typeinfo?for?MirDisplayOutput;
    typeinfo?for?MirEventDelegate;
    typeinfo?for?mir::Fd;
    typeinfo?for?mir::geometry::Point;
    typeinfo?for?mir::geometry::Rectangle;
    typeinfo?for?mir::geometry::Rectangles;
    typeinfo?for?mir::geometry::Size;
    typeinfo?for?MirGraphicsRegion;
    typeinfo?for?mir::input::receiver::android::AndroidInputPlatform;
    typeinfo?for?mir::input::receiver::android::InputReceiver;
    typeinfo?for?mir::input::receiver::android::InputReceiverThread;
    typeinfo?for?mir::input::receiver::InputPlatform;
    typeinfo?for?mir::input::receiver::InputReceiverThread;
    typeinfo?for?mir::IntOwnedFd;
    typeinfo?for?MirKeyEvent;
    typeinfo?for?MirMotionEvent;
    typeinfo?for?MirMotionPointer;
    typeinfo?for?MirOrientationEvent;
    typeinfo?for?MirPlatformPackage;
    typeinfo?for?MirPromptSessionEvent;
    typeinfo?for?MirRectangle;
    typeinfo?for?MirResizeEvent;
    typeinfo?for?MirScreencastParameters;
    typeinfo?for?MirSurfaceEvent;
    typeinfo?for?MirSurfaceParameters;
    typeinfo?for?mir::time::Clock;
    vtable?for?MirBufferPackage;
    vtable?for?MirDisplayCard;
    vtable?for?MirDisplayConfiguration;
    vtable?for?MirDisplayInfo;
    vtable?for?MirDisplayMode;
    vtable?for?MirDisplayOutput;
    vtable?for?MirEventDelegate;
    vtable?for?mir::Fd;
    vtable?for?mir::geometry::Point;
    vtable?for?mir::geometry::Rectangle;
    vtable?for?mir::geometry::Rectangles;
    vtable?for?mir::geometry::Size;
    vtable?for?MirGraphicsRegion;
    vtable?for?mir::input::receiver::android::AndroidInputPlatform;
    vtable?for?mir::input::receiver::android::InputReceiver;
    vtable?for?mir::input::receiver::android::InputReceiverThread;
    vtable?for?mir::input::receiver::InputPlatform;
    vtable?for?mir::input::receiver::InputReceiverThread;
    vtable?for?mir::IntOwnedFd;
    vtable?for?MirKeyEvent;
    vtable?for?MirMotionEvent;
    vtable?for?MirMotionPointer;
    vtable?for?MirOrientationEvent;
    vtable?for?MirPlatformPackage;
    vtable?for?MirPromptSessionEvent;
    vtable?for?MirRectangle;
    vtable?for?MirResizeEvent;
    vtable?for?MirScreencastParameters;
    vtable?for?MirSurfaceEvent;
    vtable?for?MirSurfaceParameters;
    
    # These symbols are supposed to be "private" (they're under src/include)
    # but they are used by libmirplatform, libmirclient or libmirserver
    mir::default_server_socket;
    mir::input::android::Lexicon::translate*;
    mir::logging::input_timestamp*;
    mir::logging::log*;
    mir::logging::set_logger*;
    mir::logging::SharedLibraryProberReport::SharedLibraryProberReport*;
    mir::RecursiveReadLock::?RecursiveReadLock*;
    mir::RecursiveReadLock::RecursiveReadLock*;
    mir::RecursiveReadWriteMutex::read_lock*;
    mir::RecursiveReadWriteMutex::read_unlock*;
    mir::RecursiveReadWriteMutex::write_lock*;
    mir::RecursiveReadWriteMutex::write_unlock*;
    mir::report::lttng::TracepointProvider::?TracepointProvider*;
    mir::report::lttng::TracepointProvider::TracepointProvider*;
    mir::set_thread_name*;
    mir::SharedLibrary::load_symbol*;
    mir::SharedLibrary::?SharedLibrary*;
    mir::SharedLibrary::SharedLibrary*;
    mir::udev::Context::?Context*;
    mir::udev::Context::Context*;
    mir::udev::Enumerator::begin*;
    mir::udev::Enumerator::end*;
    mir::udev::Enumerator::?Enumerator*;
    mir::udev::Enumerator::Enumerator*;
    mir::udev::Enumerator::iterator::operator*;
    mir::udev::Enumerator::match_parent*;
    mir::udev::Enumerator::match_subsystem*;
    mir::udev::Enumerator::match_sysname*;
    mir::udev::Enumerator::scan_devices*;
    mir::udev::Monitor::enable*;
    mir::udev::Monitor::fd*;
    mir::udev::Monitor::filter_by_subsystem*;
    mir::udev::Monitor::?Monitor*;
    mir::udev::Monitor::Monitor*;
    mir::udev::Monitor::process_events*;
    mir::udev::operator*;
    vtable?for?mir::logging::DumbConsoleLogger;
    vtable?for?mir::time::SteadyClock;
    vtable?for?mir::time::Clock;

    mir::send_fds*;

    mir::fd_reception_error::fd_reception_error*;
    mir::receive_data*;
    mir::socket_error::socket_error*;
    mir::socket_error_is_transient*;
    mir::socket_disconnected_error*;
    typeinfo?for?mir::fd_reception_error;
    typeinfo?for?mir::socket_error;
    typeinfo?for?mir::socket_disconnected_error;
  };
 local: *;
};

MIR_COMMON_3.1 {
  global:
    extern "C" {
      mir_event_get*;
      mir_input_event_get_device_id;
      mir_input_event_get_event_time;
      mir_input_event_get_key_input_event;
      mir_input_event_get_pointer_input_event;
      mir_input_event_get_touch_input_event;
      mir_input_event_get_type;
      mir_key_input_event_get*;
      mir_touch_input_event_get*;
    };
    extern "C++" {
      mir::log*char*;
      mir::logv*;
      mir::libraries_for_path*;
    };
} MIR_COMMON_3;

MIR_COMMON_3.2 {
  global:
    extern "C" {
      mir_input_event_get_touch_event;

      mir_touch_event_action;
      mir_touch_event_axis_value;
      mir_touch_event_point_count;
      mir_touch_event_id;
      mir_touch_event_modifiers;
      mir_touch_event_tooltype;
    };
    extern "C++" {
<<<<<<< HEAD
      mir::events::*;
=======
      mir::dispatch::SimpleDispatchThread::SimpleDispatchThread*;
      mir::dispatch::SimpleDispatchThread::?SimpleDispatchThread*;
      typeinfo?for?mir::dispatch::SimpleDispatchThread;
      vtable?for?mir::dispatch::SimpleDispatchThread;
      mir::events::*
>>>>>>> b921c23f
    };
} MIR_COMMON_3.1;<|MERGE_RESOLUTION|>--- conflicted
+++ resolved
@@ -233,14 +233,10 @@
       mir_touch_event_tooltype;
     };
     extern "C++" {
-<<<<<<< HEAD
-      mir::events::*;
-=======
       mir::dispatch::SimpleDispatchThread::SimpleDispatchThread*;
       mir::dispatch::SimpleDispatchThread::?SimpleDispatchThread*;
       typeinfo?for?mir::dispatch::SimpleDispatchThread;
       vtable?for?mir::dispatch::SimpleDispatchThread;
       mir::events::*
->>>>>>> b921c23f
     };
 } MIR_COMMON_3.1;