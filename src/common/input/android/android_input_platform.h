/*
 * Copyright © 2013 Canonical Ltd.
 *
 * This program is free software: you can redistribute it and/or modify
 * it under the terms of the GNU Lesser General Public License version 3 as
 * published by the Free Software Foundation.
 *
 * This program is distributed in the hope that it will be useful,
 * but WITHOUT ANY WARRANTY; without even the implied warranty of
 * MERCHANTABILITY or FITNESS FOR A PARTICULAR PURPOSE.  See the
 * GNU Lesser General Public License for more details.
 *
 * You should have received a copy of the GNU Lesser General Public License
 * along with this program.  If not, see <http://www.gnu.org/licenses/>.
 *
 * Authored by: Robert Carr <robert.carr@canonical.com>
 */

#ifndef MIR_CLIENT_ANDROID_INPUT_PLATFORM_H_
#define MIR_CLIENT_ANDROID_INPUT_PLATFORM_H_

#include "mir/input/input_platform.h"

namespace mir
{
namespace dispatch
{
class Dispatchable;
}
namespace input
{
namespace receiver
{
namespace android
{

/// Implementation of client input machinery for android input stack wire protocol.
class AndroidInputPlatform : public InputPlatform
{
public:
    AndroidInputPlatform(std::shared_ptr<InputReceiverReport> const& report);
    virtual ~AndroidInputPlatform();

<<<<<<< HEAD
    std::shared_ptr<dispatch::Dispatchable> create_input_receiver(int fd, std::function<void(MirEvent *)> const& callback);
=======
    std::shared_ptr<InputReceiverThread> create_input_thread(int fd, std::shared_ptr<XKBMapper> const& xkb_mapper, std::function<void(MirEvent *)> const& callback);
>>>>>>> 0e081312

protected:
    AndroidInputPlatform(const AndroidInputPlatform&) = delete;
    AndroidInputPlatform& operator=(const AndroidInputPlatform&) = delete;

private:
    std::shared_ptr<InputReceiverReport> const report;
};

}
}
}
} // namespace mir

#endif // MIR_CLIENT_ANDROID_INPUT_PLATFORM_H_<|MERGE_RESOLUTION|>--- conflicted
+++ resolved
@@ -41,11 +41,9 @@
     AndroidInputPlatform(std::shared_ptr<InputReceiverReport> const& report);
     virtual ~AndroidInputPlatform();
 
-<<<<<<< HEAD
-    std::shared_ptr<dispatch::Dispatchable> create_input_receiver(int fd, std::function<void(MirEvent *)> const& callback);
-=======
-    std::shared_ptr<InputReceiverThread> create_input_thread(int fd, std::shared_ptr<XKBMapper> const& xkb_mapper, std::function<void(MirEvent *)> const& callback);
->>>>>>> 0e081312
+    std::shared_ptr<dispatch::Dispatchable> create_input_receiver(int fd,
+                                                                  std::shared_ptr<XKBMapper> const& mapper,
+                                                                  std::function<void(MirEvent*)> const& callback);
 
 protected:
     AndroidInputPlatform(const AndroidInputPlatform&) = delete;
@@ -54,10 +52,9 @@
 private:
     std::shared_ptr<InputReceiverReport> const report;
 };
-
 }
 }
 }
-} // namespace mir
+}  // namespace mir
 
-#endif // MIR_CLIENT_ANDROID_INPUT_PLATFORM_H_+#endif  // MIR_CLIENT_ANDROID_INPUT_PLATFORM_H_