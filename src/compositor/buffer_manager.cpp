--- conflicted
+++ resolved
@@ -40,9 +40,8 @@
 	return mg::Texture();
 }
  
-<<<<<<< HEAD
-mc::SurfaceToken mc::BufferManager::create_client(uint32_t width,
-                                   uint32_t height,
+mc::SurfaceToken mc::BufferManager::create_client(geometry::Width width,
+                                   geometry::Height height,
                                    mc::PixelFormat pf)
 { 
     int new_token = atomic_fetch_add( &client_counter, 1); 
@@ -54,15 +53,6 @@
     gr_allocator->alloc_buffer(width, height, pf);
 
     return token;
-=======
-std::shared_ptr<mc::Buffer> mc::BufferManager::create_buffer(
-	geometry::Width width,
-	geometry::Height height,
-	mc::PixelFormat pf)
-{
-    
-    return gr_allocator->alloc_buffer(width, height, pf);
->>>>>>> 71e94779
 }
 
 bool mc::BufferManager::register_buffer(std::shared_ptr<mc::Buffer> buffer)
