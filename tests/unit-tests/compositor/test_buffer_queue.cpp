--- conflicted
+++ resolved
@@ -1335,20 +1335,12 @@
 }
 
 TEST_F(BufferQueueTest, buffers_ready_is_not_underestimated)
-<<<<<<< HEAD
-{
-=======
 {  // Regression test for LP: #1395581
->>>>>>> 73867e39
     using namespace testing;
  
     for (int nbuffers = 2; nbuffers <= max_nbuffers_to_test; ++nbuffers)
     {
-<<<<<<< HEAD
-        mc::BufferQueue q{2, allocator, basic_properties, policy_factory};
-=======
         mc::BufferQueue q{nbuffers, allocator, basic_properties, policy_factory};
->>>>>>> 73867e39
     
         // Produce frame 1
         q.client_release(client_acquire_sync(q));
@@ -1368,27 +1360,17 @@
         q.compositor_release(b);
     
         // Verify frame 3 is ready for the first compositor
-<<<<<<< HEAD
-        ASSERT_THAT(q.buffers_ready_for_compositor(), Ge(1));
-        auto c = q.compositor_acquire(this);
-
-        // Verify frame 3 is ready for a second compositor
-        ASSERT_THAT(q.buffers_ready_for_compositor(), Ge(1));
-=======
         ASSERT_THAT(q.buffers_ready_for_compositor(this), Ge(1));
         auto c = q.compositor_acquire(this);
 
         // Verify frame 3 is ready for a second compositor
         int const that = 0;
         ASSERT_THAT(q.buffers_ready_for_compositor(&that), Ge(1));
->>>>>>> 73867e39
 
         q.compositor_release(c);
     }
 }
 
-<<<<<<< HEAD
-=======
 TEST_F(BufferQueueTest, buffers_ready_eventually_reaches_zero)
 {
     using namespace testing;
@@ -1418,7 +1400,6 @@
     }
 }
 
->>>>>>> 73867e39
 /* Regression test for LP: #1306464 */
 TEST_F(BufferQueueTest, framedropping_client_acquire_does_not_block_when_no_available_buffers)
 {
