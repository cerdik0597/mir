--- conflicted
+++ resolved
@@ -119,8 +119,6 @@
         EXPECT_CALL(mock_gl, glEnableVertexAttribArray(_)).Times(AnyNumber());
         EXPECT_CALL(mock_gl, glDrawArrays(_, _, _)).Times(AnyNumber());
         EXPECT_CALL(mock_gl, glDisableVertexAttribArray(_)).Times(AnyNumber());
-<<<<<<< HEAD
-=======
 
         mock_buffer = std::make_shared<mtd::MockBuffer>();
         EXPECT_CALL(*mock_buffer, bind_to_texture()).Times(AnyNumber());
@@ -129,7 +127,6 @@
 
         EXPECT_CALL(renderable, id()).WillRepeatedly(Return(&renderable));
         EXPECT_CALL(renderable, buffer(_)).WillRepeatedly(Return(mock_buffer));
->>>>>>> 1f91a1f2
         EXPECT_CALL(renderable, shaped()).WillRepeatedly(Return(false));
         EXPECT_CALL(renderable, alpha()).WillRepeatedly(Return(1.0f));
         EXPECT_CALL(renderable, transformation()).WillRepeatedly(Return(trans));
@@ -150,10 +147,7 @@
     }
 
     testing::NiceMock<mtd::MockGL> mock_gl;
-<<<<<<< HEAD
-=======
     std::shared_ptr<mtd::MockBuffer> mock_buffer;
->>>>>>> 1f91a1f2
     mir::geometry::Rectangle display_area;
     std::unique_ptr<mc::Renderer> renderer;
     testing::NiceMock<mtd::MockRenderable> renderable;
@@ -165,8 +159,6 @@
 TEST_F(GLRenderer, TestSetUpRenderContextBeforeRendering)
 {
     using namespace std::placeholders;
-
-    mtd::MockBuffer mock_buffer;
 
     InSequence seq;
 
@@ -219,8 +211,6 @@
 
 TEST_F(GLRenderer, disables_blending_for_rgbx_surfaces)
 {
-    mtd::MockBuffer mock_buffer;
-
     InSequence seq;
     EXPECT_CALL(renderable, shaped())
         .WillOnce(Return(false));
@@ -246,8 +236,6 @@
 
 TEST_F(GLRenderer, caches_and_uploads_texture_only_on_buffer_changes)
 {
-    mtd::MockBuffer mock_buffer;
-
     InSequence seq;
 
     // First render() - texture generated and uploaded
@@ -325,8 +313,6 @@
 
 TEST_F(GLRenderer, holds_buffers_till_the_end)
 {
-    auto renderer = gl_renderer_factory.create_renderer_for(display_area);
-
     InSequence seq;
 
     EXPECT_CALL(*mock_buffer, id())
