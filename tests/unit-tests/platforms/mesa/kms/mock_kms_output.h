/*
 * Copyright © 2013 Canonical Ltd.
 *
 * This program is free software: you can redistribute it and/or modify
 * it under the terms of the GNU General Public License version 3 as
 * published by the Free Software Foundation.
 *
 * This program is distributed in the hope that it will be useful,
 * but WITHOUT ANY WARRANTY; without even the implied warranty of
 * MERCHANTABILITY or FITNESS FOR A PARTICULAR PURPOSE.  See the
 * GNU General Public License for more details.
 *
 * You should have received a copy of the GNU General Public License
 * along with this program.  If not, see <http://www.gnu.org/licenses/>.
 *
 * Authored by: Alexandros Frantzis <alexandros.frantzis@canonical.com>
 */

#ifndef MOCK_KMS_OUTPUT_H_
#define MOCK_KMS_OUTPUT_H_

#include "src/platforms/mesa/server/kms/kms_output.h"
#include <gmock/gmock.h>

namespace mir
{

namespace graphics
{
namespace mesa
{
class DRMFB;
}
}

namespace test
{

struct MockKMSOutput : public graphics::mesa::KMSOutput
{
    MOCK_CONST_METHOD0(id, uint32_t());
    MOCK_METHOD0(reset, void());
    MOCK_METHOD2(configure, void(geometry::Displacement, size_t));
    MOCK_CONST_METHOD0(size, geometry::Size());
    MOCK_CONST_METHOD0(max_refresh_rate, int());

    bool set_crtc(graphics::mesa::FBHandle const& fb) override
    {
        return set_crtc_thunk(&fb);
    }

    MOCK_METHOD1(set_crtc_thunk, bool(graphics::mesa::FBHandle const*));
    MOCK_METHOD0(clear_crtc, void());

    bool schedule_page_flip(graphics::mesa::FBHandle const& fb) override
    {
        return schedule_page_flip_thunk(&fb);
    }
    MOCK_METHOD1(schedule_page_flip_thunk, bool(graphics::mesa::FBHandle const*));
    MOCK_METHOD0(wait_for_page_flip, void());

    MOCK_CONST_METHOD0(last_frame, graphics::Frame());

    MOCK_METHOD1(set_cursor, bool(gbm_bo*));
    MOCK_METHOD1(move_cursor, void(geometry::Point));
    MOCK_METHOD0(clear_cursor, bool());
    MOCK_CONST_METHOD0(has_cursor, bool());

    MOCK_METHOD1(set_power_mode, void(MirPowerMode));
    MOCK_METHOD1(set_gamma, void(mir::graphics::GammaCurves const&));

    MOCK_METHOD0(refresh_hardware_state, void());
    MOCK_CONST_METHOD1(update_from_hardware_state, void(graphics::DisplayConfigurationOutput&));

<<<<<<< HEAD
    MOCK_CONST_METHOD3(fb_for, graphics::mesa::FBHandle*(gbm_bo*, uint32_t, uint32_t));
    MOCK_CONST_METHOD1(buffer_requires_migration, bool(gbm_bo*));
    MOCK_CONST_METHOD0(drm_fd, int());
=======
    MOCK_CONST_METHOD1(fb_for, graphics::mesa::FBHandle*(gbm_bo*));
>>>>>>> 2f06909b
};

} // namespace test
} // namespace mir

#endif // MOCK_KMS_OUTPUT_H_<|MERGE_RESOLUTION|>--- conflicted
+++ resolved
@@ -72,13 +72,9 @@
     MOCK_METHOD0(refresh_hardware_state, void());
     MOCK_CONST_METHOD1(update_from_hardware_state, void(graphics::DisplayConfigurationOutput&));
 
-<<<<<<< HEAD
-    MOCK_CONST_METHOD3(fb_for, graphics::mesa::FBHandle*(gbm_bo*, uint32_t, uint32_t));
+    MOCK_CONST_METHOD1(fb_for, graphics::mesa::FBHandle*(gbm_bo*));
     MOCK_CONST_METHOD1(buffer_requires_migration, bool(gbm_bo*));
     MOCK_CONST_METHOD0(drm_fd, int());
-=======
-    MOCK_CONST_METHOD1(fb_for, graphics::mesa::FBHandle*(gbm_bo*));
->>>>>>> 2f06909b
 };
 
 } // namespace test
