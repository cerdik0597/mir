--- conflicted
+++ resolved
@@ -48,26 +48,19 @@
 
     mtd::MockSurfaceFactory surface_factory;
     mtd::StubSurfaceBuilder surface_builder;
+    mtd::MockSessionListener listener;
     msh::ApplicationSession session(mt::fake_shared(surface_factory), "Foo",
-                                    std::make_shared<mtd::NullSnapshotStrategy>());
+                                    std::make_shared<mtd::NullSnapshotStrategy>(),
+                                    mt::fake_shared(listener));
     auto const mock_surface = std::make_shared<mtd::MockSurface>(&session, mt::fake_shared(surface_builder));
 
     ON_CALL(surface_factory, create_surface(_, _, _, _)).WillByDefault(Return(mock_surface));
 
     EXPECT_CALL(surface_factory, create_surface(_, _, _, _));
     EXPECT_CALL(*mock_surface, destroy());
-    
-    mtd::MockSessionListener listener;
     EXPECT_CALL(listener, surface_created(_, _)).Times(1);
     EXPECT_CALL(listener, destroying_surface(_, _)).Times(1);
 
-<<<<<<< HEAD
-=======
-    msh::ApplicationSession session(mt::fake_shared(surface_factory), "Foo",
-                                    std::make_shared<mtd::NullSnapshotStrategy>(),
-                                    mt::fake_shared(listener));
-
->>>>>>> cdae3223
     msh::SurfaceCreationParameters params;
     auto surf = session.create_surface(params);
 
@@ -81,7 +74,8 @@
     mtd::MockSurfaceFactory surface_factory;
 
     msh::ApplicationSession app_session(mt::fake_shared(surface_factory), "Foo",
-                                        std::make_shared<mtd::NullSnapshotStrategy>());
+                                        std::make_shared<mtd::NullSnapshotStrategy>(),
+                                        std::make_shared<msh::NullSessionListener>());
 
     mtd::StubSurfaceBuilder surface_builder;
     {
@@ -94,14 +88,6 @@
             .WillOnce(Return(std::make_shared<NiceMock<mtd::MockSurface>>(&app_session, mt::fake_shared(surface_builder))));
     }
 
-<<<<<<< HEAD
-=======
-    msh::ApplicationSession app_session(mt::fake_shared(surface_factory), "Foo",
-                                        std::make_shared<mtd::NullSnapshotStrategy>(),
-                                        std::make_shared<msh::NullSessionListener>());
-                                        
-
->>>>>>> cdae3223
     msh::SurfaceCreationParameters params;
     auto id1 = app_session.create_surface(params);
     auto id2 = app_session.create_surface(params);
