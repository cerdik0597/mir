--- conflicted
+++ resolved
@@ -431,12 +431,6 @@
     EXPECT_EQ(stub_buffer_stream->stub_compositor_buffer.get(), buf_ptr);
 }
 
-<<<<<<< HEAD
-TEST_F(Surface, preferred_orientation_mode_defaults_to_any)
-{
-    using namespace testing;
-
-=======
 TEST_F(Surface, emits_client_close_events)
 {
     using namespace testing;
@@ -444,21 +438,17 @@
     auto sink = std::make_shared<MockEventSink>();
     auto const observer = std::make_shared<ms::SurfaceEventSource>(stub_id, sink);
 
->>>>>>> 57f59cca
-    ms::BasicSurface surf(
-        std::string("stub"),
-        geom::Rectangle{{},{}},
-        false,
-        buffer_stream,
-        std::shared_ptr<mi::InputChannel>(),
-        stub_input_sender,
-        null_configurator,
-        std::shared_ptr<mg::CursorImage>(),
-        report);
-
-<<<<<<< HEAD
-    EXPECT_EQ(mir_orientation_mode_any, surf.query(mir_surface_attrib_preferred_orientation));
-=======
+    ms::BasicSurface surf(
+        std::string("stub"),
+        geom::Rectangle{{},{}},
+        false,
+        buffer_stream,
+        std::shared_ptr<mi::InputChannel>(),
+        stub_input_sender,
+        null_configurator,
+        std::shared_ptr<mg::CursorImage>(),
+        report);
+
     surf.add_observer(observer);
 
     MirEvent e;
@@ -469,5 +459,22 @@
     EXPECT_CALL(*sink, handle_event(e)).Times(1);
 
     surf.request_client_surface_close();
->>>>>>> 57f59cca
+}
+
+TEST_F(Surface, preferred_orientation_mode_defaults_to_any)
+{
+    using namespace testing;
+
+    ms::BasicSurface surf(
+        std::string("stub"),
+        geom::Rectangle{{},{}},
+        false,
+        buffer_stream,
+        std::shared_ptr<mi::InputChannel>(),
+        stub_input_sender,
+        null_configurator,
+        std::shared_ptr<mg::CursorImage>(),
+        report);
+
+    EXPECT_EQ(mir_orientation_mode_any, surf.query(mir_surface_attrib_preferred_orientation));
 }