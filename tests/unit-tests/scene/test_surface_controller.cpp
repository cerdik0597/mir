--- conflicted
+++ resolved
@@ -53,10 +53,7 @@
     MOCK_METHOD1(remove_surface, void(std::weak_ptr<ms::Surface> const&));
     MOCK_METHOD1(raise, void(std::weak_ptr<ms::Surface> const&));
     MOCK_CONST_METHOD1(surface_at, std::shared_ptr<ms::Surface>(geom::Point));
-<<<<<<< HEAD
-=======
     void raise(SurfaceSet const&) override {}
->>>>>>> c07e9b5d
 };
 
 struct SurfaceController : testing::Test
