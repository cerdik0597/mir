--- conflicted
+++ resolved
@@ -79,10 +79,7 @@
   test_lockable_callback.cpp
   test_module_deleter.cpp
   test_mir_cookie.cpp
-<<<<<<< HEAD
-=======
   test_posix_rw_mutex.cpp
->>>>>>> c5c76039
   test_observer_multiplexer.cpp
 )
 
