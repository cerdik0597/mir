/*
 * Copyright © 2012 Canonical Ltd.
 *
 * This program is free software: you can redistribute it and/or modify
 * it under the terms of the GNU General Public License version 3 as
 * published by the Free Software Foundation.
 *
 * This program is distributed in the hope that it will be useful,
 * but WITHOUT ANY WARRANTY; without even the implied warranty of
 * MERCHANTABILITY or FITNESS FOR A PARTICULAR PURPOSE.  See the
 * GNU General Public License for more details.
 *
 * You should have received a copy of the GNU General Public License
 * along with this program.  If not, see <http://www.gnu.org/licenses/>.
 *
 * Authored by: Kevin DuBois <kevin.dubois@canonical.com>
 */

#include "mir_protobuf.pb.h"
#include "mir_toolkit/mir_client_library.h"
#include "src/client/client_buffer.h"
#include "src/client/client_buffer_factory.h"
#include "src/client/client_platform.h"
#include "src/client/client_platform_factory.h"
#include "src/client/mir_surface.h"
#include "src/client/mir_connection.h"
#include "src/client/default_connection_configuration.h"
#include "src/client/rpc/null_rpc_report.h"

#include "mir/frontend/connector.h"
#include "mir/input/input_platform.h"
#include "mir/input/input_receiver_thread.h"

#include "mir_test/test_protobuf_server.h"
#include "mir_test/stub_server_tool.h"
#include "mir_test/gmock_fixes.h"
#include "mir_test/fake_shared.h"

#include <cstring>

#include <gtest/gtest.h>
#include <gmock/gmock.h>

#include <fcntl.h>

namespace mcl = mir::client;
namespace mircv = mir::input::receiver;
namespace mg = mir::graphics;
namespace geom = mir::geometry;
namespace mt = mir::test;

namespace
{

struct MockServerPackageGenerator : public mt::StubServerTool
{
    MockServerPackageGenerator()
        : server_package(),
          width_sent(891), height_sent(458),
          pf_sent(mir_pixel_format_abgr_8888),
          stride_sent(66),
          input_fd(open("/dev/null", O_APPEND)),
          global_buffer_id(0)
    {
    }

    ~MockServerPackageGenerator()
    {
        close(input_fd);
        close_server_package_fds();
    }

    void create_surface(google::protobuf::RpcController*,
                 const mir::protobuf::SurfaceParameters* request,
                 mir::protobuf::Surface* response,
                 google::protobuf::Closure* done) override
    {
        create_surface_response(response);
        surface_name = request->surface_name();
        done->Run();
    }

    void next_buffer(
        ::google::protobuf::RpcController* /*controller*/,
        ::mir::protobuf::SurfaceId const* /*request*/,
        ::mir::protobuf::Buffer* response,
        ::google::protobuf::Closure* done) override
    {
        create_buffer_response(response);
        done->Run();
    }

    MirBufferPackage server_package;
    int width_sent;
    int height_sent;
    int pf_sent;
    int stride_sent;

private:
    void generate_unique_buffer()
    {
        global_buffer_id++;

        close_server_package_fds();

        int num_fd = 2, num_data = 8;

        server_package.fd_items = num_fd;
        for (auto i = 0; i < num_fd; i++)
        {
            server_package.fd[i] = open("/dev/null", O_APPEND);
        }

        server_package.data_items = num_data;
        for (auto i = 0; i < num_data; i++)
        {
            server_package.data[i] = (global_buffer_id + i) * 2;
        }

        server_package.stride = stride_sent;
        server_package.width = width_sent;
        server_package.height = height_sent;
    }

    void create_buffer_response(mir::protobuf::Buffer* response)
    {
        generate_unique_buffer();

        response->set_buffer_id(global_buffer_id);

        /* assemble buffers */
        response->set_fds_on_side_channel(server_package.fd_items);
        for (int i=0; i< server_package.data_items; i++)
        {
            response->add_data(server_package.data[i]);
        }
        for (int i=0; i< server_package.fd_items; i++)
        {
            response->add_fd(server_package.fd[i]);
        }

        response->set_stride(server_package.stride);
        response->set_width(server_package.width);
        response->set_height(server_package.height);
    }

    void create_surface_response(mir::protobuf::Surface* response)
    {
        response->set_fds_on_side_channel(1);

        response->mutable_id()->set_value(2);
        response->set_width(width_sent);
        response->set_height(height_sent);
        response->set_pixel_format(pf_sent);
        response->add_fd(input_fd);

        create_buffer_response(response->mutable_buffer());
    }

    void close_server_package_fds()
    {
        for (int i = 0; i < server_package.fd_items; i++)
            close(server_package.fd[i]);
    }

    int input_fd;
    int global_buffer_id;
};

struct MockBuffer : public mcl::ClientBuffer
{
    MockBuffer()
    {
    }
    ~MockBuffer() noexcept
    {
    }

    MOCK_METHOD0(secure_for_cpu_write, std::shared_ptr<mcl::MemoryRegion>());
    MOCK_CONST_METHOD0(size, geom::Size());
    MOCK_CONST_METHOD0(stride, geom::Stride());
    MOCK_CONST_METHOD0(pixel_format, MirPixelFormat());
    MOCK_CONST_METHOD0(age, uint32_t());
    MOCK_METHOD0(increment_age, void());
    MOCK_METHOD0(mark_as_submitted, void());
    MOCK_CONST_METHOD0(native_buffer_handle, std::shared_ptr<mg::NativeBuffer>());
};

struct MockClientBufferFactory : public mcl::ClientBufferFactory
{
    MockClientBufferFactory()
    {
        using namespace testing;

        emptybuffer=std::make_shared<NiceMock<MockBuffer>>();

        ON_CALL(*this, create_buffer(_,_,_))
            .WillByDefault(DoAll(WithArgs<0>(Invoke(close_package_fds)),
                                 ReturnPointee(&emptybuffer)));
    }

    static void close_package_fds(std::shared_ptr<MirBufferPackage> const& package)
    {
        for (int i = 0; i < package->fd_items; i++)
            close(package->fd[i]);
    }

    MOCK_METHOD3(create_buffer,
                 std::shared_ptr<mcl::ClientBuffer>(std::shared_ptr<MirBufferPackage> const&,
                                                    geom::Size, MirPixelFormat));

    std::shared_ptr<mcl::ClientBuffer> emptybuffer;
};

struct StubClientPlatform : public mcl::ClientPlatform
{
    MirPlatformType platform_type() const
    {
        return mir_platform_type_android;
    }
    std::shared_ptr<mcl::ClientBufferFactory> create_buffer_factory()
    {
        return std::shared_ptr<MockClientBufferFactory>();
    }

    std::shared_ptr<EGLNativeWindowType> create_egl_native_window(mcl::ClientSurface* /*surface*/)
    {
        return std::shared_ptr<EGLNativeWindowType>();
    }

    std::shared_ptr<EGLNativeDisplayType> create_egl_native_display()
    {
        return std::shared_ptr<EGLNativeDisplayType>();
    }

    MirNativeBuffer* convert_native_buffer(mir::graphics::NativeBuffer*) const
    {
        return nullptr;
    }
};

struct StubClientPlatformFactory : public mcl::ClientPlatformFactory
{
    std::shared_ptr<mcl::ClientPlatform> create_client_platform(mcl::ClientContext* /*context*/)
    {
        return std::make_shared<StubClientPlatform>();
    }
};

struct StubClientInputPlatform : public mircv::InputPlatform
{
    std::shared_ptr<mircv::InputReceiverThread> create_input_thread(int /* fd */, std::function<void(MirEvent*)> const& /* callback */)
    {
        return std::shared_ptr<mircv::InputReceiverThread>();
    }
};

struct MockClientInputPlatform : public mircv::InputPlatform
{
    MOCK_METHOD2(create_input_thread, std::shared_ptr<mircv::InputReceiverThread>(int, std::function<void(MirEvent*)> const&));
};

struct MockInputReceiverThread : public mircv::InputReceiverThread
{
    MOCK_METHOD0(start, void());
    MOCK_METHOD0(stop, void());
    MOCK_METHOD0(join, void());
};

class TestConnectionConfiguration : public mcl::DefaultConnectionConfiguration
{
public:
    TestConnectionConfiguration()
        : DefaultConnectionConfiguration("./test_socket_surface")
    {
    }

    std::shared_ptr<mcl::rpc::RpcReport> the_rpc_report() override
    {
        return std::make_shared<mcl::rpc::NullRpcReport>();
    }

    std::shared_ptr<mcl::ClientPlatformFactory> the_client_platform_factory() override
    {
        return std::make_shared<StubClientPlatformFactory>();
    }
};

struct StubBuffer : public mcl::ClientBuffer
{
    StubBuffer(std::shared_ptr<MirBufferPackage> const& package,
               geom::Size size, MirPixelFormat pf)
        : package{package}, size_{size}, pf_{pf}
    {
    }

    ~StubBuffer()
    {
        for (int i = 0; i < package->fd_items; i++)
            close(package->fd[i]);
    }

    std::shared_ptr<mcl::MemoryRegion> secure_for_cpu_write()
    {
        auto raw = new mcl::MemoryRegion{size().width,
                                         size().height,
                                         stride(),
                                         pixel_format(),
                                         nullptr};

        return std::shared_ptr<mcl::MemoryRegion>(raw);
    }

    geom::Size size() const { return size_; }
    geom::Stride stride() const { return geom::Stride{package->stride}; }
    MirPixelFormat pixel_format() const { return pf_; }
    uint32_t age() const { return 0; }
    void increment_age() {}
    void mark_as_submitted() {}

    std::shared_ptr<mg::NativeBuffer> native_buffer_handle() const
    {
        return std::shared_ptr<mg::NativeBuffer>();
    }

    std::shared_ptr<MirBufferPackage> const package;
    geom::Size size_;
    MirPixelFormat pf_;
};

struct StubClientBufferFactory : public mcl::ClientBufferFactory
{
    std::shared_ptr<mcl::ClientBuffer> create_buffer(
        std::shared_ptr<MirBufferPackage> const& package,
        geom::Size size, MirPixelFormat pf)
    {
        last_received_package = package;
        last_created_buffer =
            std::make_shared<StubBuffer>(package, size, pf);
        return last_created_buffer;
    }

    std::shared_ptr<StubBuffer> last_created_buffer;
    std::shared_ptr<MirBufferPackage> last_received_package;
};

struct FakeRpcChannel : public ::google::protobuf::RpcChannel
{
    void CallMethod(const google::protobuf::MethodDescriptor*,
                    google::protobuf::RpcController*,
                    const google::protobuf::Message*,
                    google::protobuf::Message*,
                    google::protobuf::Closure* closure) override
    {
        delete closure;
    }
};

void null_connected_callback(MirConnection* /*connection*/, void * /*client_context*/)
{
}

void null_surface_callback(MirSurface*, void*)
{
}

void null_event_callback(MirSurface*, MirEvent const*, void*)
{
}

MATCHER_P(BufferPackageMatches, package, "")
{
    // Can't simply use memcmp() on the whole struct because age is not sent over the wire
    if (package.data_items != arg.data_items)
        return false;
    // Note we can not compare the fd's directly as they may change when being sent over the wire.
    if (package.fd_items != arg.fd_items)
        return false;
    if (std::memcmp(package.data, arg.data, sizeof(package.data[0]) * package.data_items))
        return false;
    if (package.stride != arg.stride)
        return false;
    return true;
}

struct MirClientSurfaceTest : public testing::Test
{
    MirClientSurfaceTest()
    {
        start_test_server();
        connect_to_test_server();
    }

    void start_test_server()
    {
        // In case an earlier test left a stray file
        std::remove("./test_socket_surface");
        test_server = std::make_shared<mt::TestProtobufServer>("./test_socket_surface", mock_server_tool);
        test_server->comm->start();
    }

    void connect_to_test_server()
    {
        mir::protobuf::ConnectParameters connect_parameters;
        connect_parameters.set_application_name("test");

        TestConnectionConfiguration conf;
        connection = std::make_shared<MirConnection>(conf);
        MirWaitHandle* wait_handle = connection->connect("MirClientSurfaceTest",
                                                         null_connected_callback, 0);
        wait_handle->wait_for_all();
        client_comm_channel = std::make_shared<mir::protobuf::DisplayServer::Stub>(
                                  conf.the_rpc_channel().get());
    }

    std::shared_ptr<MirSurface> create_surface_with(
        mir::protobuf::DisplayServer::Stub& server_stub,
        std::shared_ptr<mcl::ClientBufferFactory> const& buffer_factory)
    {
        return std::make_shared<MirSurface>(
            connection.get(),
            server_stub,
            buffer_factory,
            input_platform,
            params,
            &null_surface_callback,
            nullptr);
    }

    std::shared_ptr<MirSurface> create_and_wait_for_surface_with(
        mir::protobuf::DisplayServer::Stub& server_stub,
        std::shared_ptr<mcl::ClientBufferFactory> const& buffer_factory)
    {
        auto surface = create_surface_with(server_stub, buffer_factory);
        surface->get_create_wait_handle()->wait_for_all();
        return surface;
    }

    std::shared_ptr<MirConnection> connection;

    MirSurfaceParameters const params{
        "test", 33, 45, mir_pixel_format_abgr_8888,
        mir_buffer_usage_hardware,
        mir_display_output_id_invalid};
    std::shared_ptr<MockClientBufferFactory> const mock_buffer_factory =
        std::make_shared<testing::NiceMock<MockClientBufferFactory>>();
    std::shared_ptr<StubClientBufferFactory> const stub_buffer_factory =
        std::make_shared<StubClientBufferFactory>();
    std::shared_ptr<StubClientInputPlatform> const input_platform =
        std::make_shared<StubClientInputPlatform>();
    std::shared_ptr<MockServerPackageGenerator> const mock_server_tool =
        std::make_shared<MockServerPackageGenerator>();

    std::shared_ptr<mt::TestProtobufServer> test_server;
    std::shared_ptr<mir::protobuf::DisplayServer::Stub> client_comm_channel;

    std::chrono::milliseconds const pause_time{10};
};

}

TEST_F(MirClientSurfaceTest, client_buffer_created_on_surface_creation)
{
    using namespace testing;

    EXPECT_CALL(*mock_buffer_factory, create_buffer(_,_,_))
        .Times(1);

    create_and_wait_for_surface_with(*client_comm_channel, mock_buffer_factory);
}

TEST_F(MirClientSurfaceTest, create_wait_handle_really_blocks)
{
    using namespace testing;

    FakeRpcChannel fake_channel;
    mir::protobuf::DisplayServer::Stub unresponsive_server{&fake_channel};

    auto const surface = create_surface_with(unresponsive_server, stub_buffer_factory);
    auto wait_handle = surface->get_create_wait_handle();

    auto expected_end = std::chrono::steady_clock::now() + pause_time;
    wait_handle->wait_for_pending(pause_time);

    EXPECT_GE(std::chrono::steady_clock::now(), expected_end);
}

<<<<<<< HEAD
namespace
{
void empty_surface_callback(MirSurface*, void*) {}
}

=======
>>>>>>> e65741da
TEST_F(MirClientSurfaceTest, next_buffer_wait_handle_really_blocks)
{
    using namespace testing;

    FakeRpcChannel fake_channel;
    mir::protobuf::DisplayServer::Stub unresponsive_server{&fake_channel};

    auto const surface = create_surface_with(unresponsive_server, stub_buffer_factory);

    auto buffer_wait_handle = surface->next_buffer(&null_surface_callback, nullptr);

    auto expected_end = std::chrono::steady_clock::now() + pause_time;
    buffer_wait_handle->wait_for_pending(pause_time);

    EXPECT_GE(std::chrono::steady_clock::now(), expected_end);
}

TEST_F(MirClientSurfaceTest, client_buffer_created_on_next_buffer)
{
    using namespace testing;

    EXPECT_CALL(*mock_buffer_factory, create_buffer(_,_,_))
        .Times(1);

    auto const surface = create_and_wait_for_surface_with(*client_comm_channel, mock_buffer_factory);

    Mock::VerifyAndClearExpectations(mock_buffer_factory.get());

    EXPECT_CALL(*mock_buffer_factory, create_buffer(_,_,_))
        .Times(1);
    auto buffer_wait_handle = surface->next_buffer(&null_surface_callback, nullptr);
    buffer_wait_handle->wait_for_all();
}

TEST_F(MirClientSurfaceTest, client_buffer_uses_ipc_message_from_server_on_create)
{
    using namespace testing;

    auto const surface = create_and_wait_for_surface_with(*client_comm_channel, stub_buffer_factory);

    EXPECT_THAT(*stub_buffer_factory->last_received_package,
                BufferPackageMatches(mock_server_tool->server_package));
}

TEST_F(MirClientSurfaceTest, message_width_height_used_in_buffer_creation)
{
    using namespace testing;

    auto const surface = create_and_wait_for_surface_with(*client_comm_channel, stub_buffer_factory);

    EXPECT_THAT(stub_buffer_factory->last_created_buffer->size(),
                Eq(geom::Size(mock_server_tool->width_sent, mock_server_tool->height_sent)));
}

TEST_F(MirClientSurfaceTest, message_pf_used_in_buffer_creation)
{
    using namespace testing;

    auto const surface = create_and_wait_for_surface_with(*client_comm_channel, stub_buffer_factory);

    EXPECT_THAT(stub_buffer_factory->last_created_buffer->pixel_format(),
                Eq(mock_server_tool->pf_sent));
}

// TODO: input fd is not checked in the test
TEST_F(MirClientSurfaceTest, creates_input_thread_with_input_fd_when_delegate_specified)
{
    using namespace ::testing;

    auto mock_input_platform = std::make_shared<MockClientInputPlatform>();
    auto mock_input_thread = std::make_shared<NiceMock<MockInputReceiverThread>>();
    MirEventDelegate delegate = {null_event_callback, nullptr};

    EXPECT_CALL(*mock_input_platform, create_input_thread(_, _)).Times(1)
        .WillOnce(Return(mock_input_thread));
    EXPECT_CALL(*mock_input_thread, start()).Times(1);
    EXPECT_CALL(*mock_input_thread, stop()).Times(1);

    MirSurface surface{connection.get(), *client_comm_channel,
        stub_buffer_factory, mock_input_platform, params, &null_surface_callback, nullptr};
    auto wait_handle = surface.get_create_wait_handle();
    wait_handle->wait_for_all();
    surface.set_event_handler(&delegate);
}

TEST_F(MirClientSurfaceTest, does_not_create_input_thread_when_no_delegate_specified)
{
    using namespace ::testing;

    auto mock_input_platform = std::make_shared<MockClientInputPlatform>();
    auto mock_input_thread = std::make_shared<NiceMock<MockInputReceiverThread>>();

    EXPECT_CALL(*mock_input_platform, create_input_thread(_, _)).Times(0);
    EXPECT_CALL(*mock_input_thread, start()).Times(0);
    EXPECT_CALL(*mock_input_thread, stop()).Times(0);

    MirSurface surface{connection.get(), *client_comm_channel,
        stub_buffer_factory, mock_input_platform, params, &null_surface_callback, nullptr};
    auto wait_handle = surface.get_create_wait_handle();
    wait_handle->wait_for_all();
}

TEST_F(MirClientSurfaceTest, returns_current_buffer)
{
    using namespace testing;

    auto const surface = create_and_wait_for_surface_with(*client_comm_channel, stub_buffer_factory);

    auto const creation_buffer = surface->get_current_buffer();
    EXPECT_THAT(creation_buffer,
                Eq(stub_buffer_factory->last_created_buffer));

    auto buffer_wait_handle = surface->next_buffer(&null_surface_callback, nullptr);
    buffer_wait_handle->wait_for_all();
    auto const next_buffer = surface->get_current_buffer();
    EXPECT_THAT(next_buffer,
                Eq(stub_buffer_factory->last_created_buffer));

    EXPECT_THAT(next_buffer, Ne(creation_buffer));
}

TEST_F(MirClientSurfaceTest, surface_resizes_with_latest_buffer)
{
    using namespace testing;

    auto const surface = create_and_wait_for_surface_with(*client_comm_channel, stub_buffer_factory);

    auto buffer_wait_handle = surface->next_buffer(&null_surface_callback, nullptr);
    buffer_wait_handle->wait_for_all();

    int new_width = mock_server_tool->width_sent += 12;
    int new_height = mock_server_tool->height_sent -= 34;

    auto const& before = surface->get_parameters();
    EXPECT_THAT(before.width, Ne(new_width));
    EXPECT_THAT(before.height, Ne(new_height));

    buffer_wait_handle = surface->next_buffer(&null_surface_callback, nullptr);
    buffer_wait_handle->wait_for_all();

    auto const& after = surface->get_parameters();
    EXPECT_THAT(after.width, Eq(new_width));
    EXPECT_THAT(after.height, Eq(new_height));
}

TEST_F(MirClientSurfaceTest, default_surface_type)
{
    using namespace testing;

    auto const surface = create_and_wait_for_surface_with(*client_comm_channel, stub_buffer_factory);

    EXPECT_THAT(surface->attrib(mir_surface_attrib_type),
                Eq(mir_surface_type_normal));
}

TEST_F(MirClientSurfaceTest, default_surface_state)
{
    using namespace testing;

    auto const surface = create_and_wait_for_surface_with(*client_comm_channel, stub_buffer_factory);

    // Test the default cached state value. It is always unknown until we
    // get a real answer from the server.
    EXPECT_THAT(surface->attrib(mir_surface_attrib_state),
                Eq(mir_surface_state_unknown));
}

TEST_F(MirClientSurfaceTest, get_cpu_region_returns_correct_data)
{
    using namespace testing;

    struct TestDataEntry
    {
        int width;
        int height;
        int stride;
        MirPixelFormat pf;
    };

    std::vector<TestDataEntry> test_data{
        {100, 200, 300, mir_pixel_format_argb_8888},
        {101, 201, 301, mir_pixel_format_xrgb_8888},
        {102, 202, 302, mir_pixel_format_bgr_888}
    };

    for (auto const& td : test_data)
    {
        mock_server_tool->width_sent = td.width;
        mock_server_tool->height_sent = td.height;
        mock_server_tool->stride_sent = td.stride;
        mock_server_tool->pf_sent = td.pf;

        auto const surface = create_and_wait_for_surface_with(*client_comm_channel, stub_buffer_factory);

        MirGraphicsRegion region;
        surface->get_cpu_region(region);

        EXPECT_THAT(region.width, Eq(mock_server_tool->width_sent));
        EXPECT_THAT(region.height, Eq(mock_server_tool->height_sent));
        EXPECT_THAT(region.stride, Eq(mock_server_tool->stride_sent));
        EXPECT_THAT(region.pixel_format, Eq(mock_server_tool->pf_sent));
    }
}

TEST_F(MirClientSurfaceTest, valid_surface_is_valid)
{
    auto const surface = create_and_wait_for_surface_with(*client_comm_channel, stub_buffer_factory);

    EXPECT_TRUE(MirSurface::is_valid(surface.get()));
}

TEST_F(MirClientSurfaceTest, configure_cursor_wait_handle_really_blocks)
{
    using namespace testing;

    FakeRpcChannel fake_channel;
    mir::protobuf::DisplayServer::Stub unresponsive_server{&fake_channel};

    auto const surface = create_surface_with(unresponsive_server, stub_buffer_factory);

    auto cursor_config = mir_cursor_configuration_from_name(mir_default_cursor_name);
    auto cursor_wait_handle = surface->configure_cursor(cursor_config);

    auto expected_end = std::chrono::steady_clock::now() + pause_time;
    cursor_wait_handle->wait_for_pending(pause_time);

    EXPECT_GE(std::chrono::steady_clock::now(), expected_end);

    mir_cursor_configuration_destroy(cursor_config);
}

TEST_F(MirClientSurfaceTest, configure_wait_handle_really_blocks)
{
    using namespace testing;

    FakeRpcChannel fake_channel;
    mir::protobuf::DisplayServer::Stub unresponsive_server{&fake_channel};

    auto const surface = create_surface_with(unresponsive_server, stub_buffer_factory);

    auto configure_wait_handle = surface->configure(mir_surface_attrib_dpi, 100);

    auto expected_end = std::chrono::steady_clock::now() + pause_time;
    configure_wait_handle->wait_for_pending(pause_time);

    EXPECT_GE(std::chrono::steady_clock::now(), expected_end);
}<|MERGE_RESOLUTION|>--- conflicted
+++ resolved
@@ -485,14 +485,6 @@
     EXPECT_GE(std::chrono::steady_clock::now(), expected_end);
 }
 
-<<<<<<< HEAD
-namespace
-{
-void empty_surface_callback(MirSurface*, void*) {}
-}
-
-=======
->>>>>>> e65741da
 TEST_F(MirClientSurfaceTest, next_buffer_wait_handle_really_blocks)
 {
     using namespace testing;
