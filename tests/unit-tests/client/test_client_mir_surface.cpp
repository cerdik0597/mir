--- conflicted
+++ resolved
@@ -442,22 +442,6 @@
     EXPECT_GE(std::chrono::steady_clock::now(), expected_end);
 }
 
-<<<<<<< HEAD
-TEST_F(MirClientSurfaceTest, next_buffer_delegates_to_buffer_stream)
-{
-    using namespace testing;
-
-    mtd::MockClientBufferStream mock_bs;
-    EXPECT_CALL(mock_bs, next_buffer(_)).Times(1);
-
-    mtd::MockClientBufferStreamFactory bs_factory;
-    EXPECT_CALL(bs_factory, make_producer_stream(_,_))
-        .Times(1).WillOnce(Return(mt::fake_shared(mock_bs)));
-
-    auto const surface = create_and_wait_for_surface_with(*client_comm_channel, mt::fake_shared(bs_factory));
-    surface->next_buffer(&null_surface_callback, nullptr);
-}
-
 TEST_F(MirClientSurfaceTest, creates_input_thread_with_input_dispatcher_when_delegate_specified)
 {
     using namespace ::testing;
@@ -483,10 +467,6 @@
 }
 
 TEST_F(MirClientSurfaceTest, replacing_delegate_with_nullptr_prevents_further_dispatch)
-=======
-// TODO: input fd is not checked in the test
-TEST_F(MirClientSurfaceTest, creates_input_thread_with_input_fd_when_delegate_specified)
->>>>>>> 6d9127ab
 {
     using namespace ::testing;
 
