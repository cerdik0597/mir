--- conflicted
+++ resolved
@@ -615,11 +615,7 @@
     MirPlatformMessage* returned_response{nullptr};
 
     auto op_wh = connection->platform_operation(
-<<<<<<< HEAD
-        opcode, request.get(), assign_response, &returned_response);
-=======
         request.get(), assign_response, &returned_response);
->>>>>>> 2f352642
     mir_wait_for(op_wh);
 
     EXPECT_THAT(returned_response, Eq(response.get()));
@@ -646,11 +642,7 @@
     MirPlatformMessage* returned_response{nullptr};
 
     auto op_wh = connection->platform_operation(
-<<<<<<< HEAD
-        opcode, request.get(), assign_response, &returned_response);
-=======
         request.get(), assign_response, &returned_response);
->>>>>>> 2f352642
     mir_wait_for(op_wh);
 
     EXPECT_THAT(mir_platform_message_get_opcode(returned_response), Eq(opcode));
