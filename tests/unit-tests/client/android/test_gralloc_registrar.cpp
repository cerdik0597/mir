/*
 * Copyright © 2012 Canonical Ltd.
 *
 * This program is free software: you can redistribute it and/or modify
 * it under the terms of the GNU General Public License version 3 as
 * published by the Free Software Foundation.
 *
 * This program is distributed in the hope that it will be useful,
 * but WITHOUT ANY WARRANTY; without even the implied warranty of
 * MERCHANTABILITY or FITNESS FOR A PARTICULAR PURPOSE.  See the
 * GNU General Public License for more details.
 *
 * You should have received a copy of the GNU General Public License
 * along with this program.  If not, see <http://www.gnu.org/licenses/>.
 *
 * Authored by: Kevin DuBois <kevin.dubois@canonical.com>
 */

#include "mir/graphics/android/native_buffer.h"
#include "src/client/android/gralloc_registrar.h"
#include "mir_test_doubles/mock_android_native_buffer.h"
#include <stdexcept>
#include <fcntl.h>
#include <gtest/gtest.h>
#include <gmock/gmock.h>

namespace mcla = mir::client::android;
namespace geom = mir::geometry;
namespace mtd = mir::test::doubles;

class MockRegistrarDevice : public gralloc_module_t
{
public:
    MockRegistrarDevice()
    {
        registerBuffer = hook_registerBuffer;
        unregisterBuffer = hook_unregisterBuffer;
        lock = hook_lock;
        unlock = hook_unlock;
    }

    MOCK_CONST_METHOD2(registerBuffer_interface,
        int(struct gralloc_module_t const*, buffer_handle_t));
    MOCK_CONST_METHOD2(unregisterBuffer_interface,
        int(struct gralloc_module_t const*, buffer_handle_t));
    MOCK_CONST_METHOD8(lock_interface,
        int(struct gralloc_module_t const*, buffer_handle_t,
            int, int, int, int, int, void**));
    MOCK_CONST_METHOD2(unlock_interface,
        int(struct gralloc_module_t const*, buffer_handle_t));

    static int hook_registerBuffer(
        struct gralloc_module_t const* module, buffer_handle_t handle)
    {
        auto registrar = static_cast<const MockRegistrarDevice*>(module);
        return registrar->registerBuffer_interface(module, handle);
    }

    static int hook_unregisterBuffer(
        struct gralloc_module_t const* module, buffer_handle_t handle)
    {
        auto registrar = static_cast<const MockRegistrarDevice*>(module);
        return registrar->unregisterBuffer_interface(module, handle);
    }

    static int hook_lock(
        struct gralloc_module_t const* module, buffer_handle_t handle,
        int usage, int l, int t, int w, int h, void** vaddr)
    {
        auto registrar = static_cast<const MockRegistrarDevice*>(module);
        return registrar->lock_interface(
            module, handle, usage, l, t, w, h, vaddr);
    }

    static int hook_unlock(
        struct gralloc_module_t const* module, buffer_handle_t handle)
    {
        auto registrar = static_cast<const MockRegistrarDevice*>(module);
        return registrar->unlock_interface(module, handle);
    }
};

struct GrallocRegistrar : public ::testing::Test
{
    GrallocRegistrar() :
        mock_module(std::make_shared<testing::NiceMock<MockRegistrarDevice>>()),
        mock_native_buffer(std::make_shared<testing::NiceMock<mtd::MockAndroidNativeBuffer>>())
    {
        stub_package.width = width;
        stub_package.height = height;
        stub_package.stride = stride;
        stub_package.fd_items = 4;
        stub_package.data_items = 21;
        for(auto i=0; i < stub_package.fd_items; i++)
            stub_package.fd[i] = (i*4);
<<<<<<< HEAD
        for(auto i=0; i < stub_package.data_items; i++)
=======
        stub_package.data[0] = static_cast<int>(mir::graphics::android::BufferFlag::unfenced);
        for(auto i=1; i < stub_package.data_items; i++)
>>>>>>> 48d14eec
            stub_package.data[i] = (i*3);
    }

    uint32_t const width{41};
    uint32_t const height{43};
    uint32_t const top{0};
    uint32_t const left{1};
    uint32_t const stride{11235};
    MirPixelFormat const pf{mir_pixel_format_abgr_8888};
    geom::Rectangle const rect{geom::Point{top, left}, geom::Size{width, height}};

    std::shared_ptr<MockRegistrarDevice> const mock_module;
    MirBufferPackage stub_package;
    std::shared_ptr<mtd::MockAndroidNativeBuffer> const mock_native_buffer;
};

TEST_F(GrallocRegistrar, client_buffer_converts_stub_package)
{
    int const flag_offset{1};
    mcla::GrallocRegistrar registrar(mock_module);
    auto buffer = registrar.register_buffer(stub_package, pf);

    auto handle = buffer->handle();
    ASSERT_NE(nullptr, handle);
    ASSERT_EQ(stub_package.fd_items, handle->numFds);
<<<<<<< HEAD
    ASSERT_EQ(stub_package.data_items, handle->numInts);
    for(auto i = 0; i < stub_package.fd_items; i++)
        EXPECT_EQ(stub_package.fd[i], handle->data[i]);
    for(auto i = 0; i < stub_package.data_items; i++)
        EXPECT_EQ(stub_package.data[i], handle->data[i + stub_package.fd_items]);
=======
    ASSERT_EQ(stub_package.data_items - 1, handle->numInts);
    for(auto i = 0; i < stub_package.fd_items; i++)
        EXPECT_EQ(stub_package.fd[i], handle->data[i]);
    for(auto i = 0; i < stub_package.data_items - 1; i++)
        EXPECT_EQ(stub_package.data[i + flag_offset], handle->data[i + stub_package.fd_items]);
>>>>>>> 48d14eec
}

TEST_F(GrallocRegistrar, client_sets_correct_version)
{
    mcla::GrallocRegistrar registrar(mock_module);
    auto buffer = registrar.register_buffer(stub_package, pf);
    EXPECT_EQ(buffer->handle()->version, static_cast<int>(sizeof(native_handle_t)));
}

TEST_F(GrallocRegistrar, registrar_registers_using_module)
{
    using namespace testing;
    native_handle_t const* handle1 = nullptr;
    native_handle_t const* handle2 = nullptr;

    EXPECT_CALL(*mock_module, registerBuffer_interface(mock_module.get(),_))
        .Times(1)
        .WillOnce(DoAll(SaveArg<1>(&handle1), Return(0)));
    EXPECT_CALL(*mock_module, unregisterBuffer_interface(mock_module.get(),_))
        .Times(1)
        .WillOnce(DoAll(SaveArg<1>(&handle2), Return(0)));

    mcla::GrallocRegistrar registrar(mock_module);
    {
        auto buffer = registrar.register_buffer(stub_package, pf);
        EXPECT_EQ(handle1, buffer->handle());
    }
    EXPECT_EQ(handle1, handle2);
}

TEST_F(GrallocRegistrar, registrar_frees_fds)
{
    using namespace testing;
    MirBufferPackage stub_package;
    stub_package.data_items = 0;
    stub_package.fd_items = 2;
    EXPECT_EQ(0, pipe(static_cast<int*>(stub_package.fd)));

    {
        mcla::GrallocRegistrar registrar(mock_module);
        auto buffer = registrar.register_buffer(stub_package, pf);
    }
    EXPECT_EQ(-1, fcntl(stub_package.fd[0], F_GETFD));
    EXPECT_EQ(-1, fcntl(stub_package.fd[1], F_GETFD));
}


TEST_F(GrallocRegistrar, register_failure)
{
    using namespace testing;
    EXPECT_CALL(*mock_module, registerBuffer_interface(_, _))
        .Times(1)
        .WillOnce(Return(-1));
    EXPECT_CALL(*mock_module, unregisterBuffer_interface(_,_))
        .Times(0);

    mcla::GrallocRegistrar registrar(mock_module);
    EXPECT_THROW({
        registrar.register_buffer(stub_package, pf);
    }, std::runtime_error);
}

TEST_F(GrallocRegistrar, region_is_cleaned_up_correctly)
{
    using namespace testing;
    mcla::GrallocRegistrar registrar(mock_module);

    gralloc_module_t const* gralloc_dev_alloc{nullptr};
    gralloc_module_t const* gralloc_dev_freed{nullptr};
    native_handle_t const* handle_alloc{nullptr};
    native_handle_t const* handle_freed{nullptr};

    Sequence seq;
    EXPECT_CALL(*mock_module, lock_interface(_,_,_,_,_,_,_,_))
        .InSequence(seq)
        .WillOnce(DoAll(
            SaveArg<0>(&gralloc_dev_alloc),
            SaveArg<1>(&handle_alloc),
            Return(0)));
    EXPECT_CALL(*mock_module, unlock_interface(_,_))
        .InSequence(seq)
        .WillOnce(DoAll(
            SaveArg<0>(&gralloc_dev_freed),
            SaveArg<1>(&handle_freed),
            Return(0)));

    registrar.secure_for_cpu(mock_native_buffer, rect);

    EXPECT_EQ(gralloc_dev_freed, gralloc_dev_alloc);
    EXPECT_EQ(handle_alloc, handle_freed);
}

TEST_F(GrallocRegistrar, maps_buffer_for_cpu_correctly)
{
    EXPECT_CALL(*mock_module, lock_interface(
        mock_module.get(),
        mock_native_buffer->handle(),
        GRALLOC_USAGE_SW_READ_OFTEN | GRALLOC_USAGE_SW_WRITE_OFTEN,
        top,
        left,
        width,
        height,
        testing::_))
        .Times(1);

    mcla::GrallocRegistrar registrar(mock_module);
    registrar.secure_for_cpu(mock_native_buffer, rect);
}

TEST_F(GrallocRegistrar, lock_failure_throws)
{
    using namespace testing;
    EXPECT_CALL(*mock_module, lock_interface(_,_,_,_,_,_,_,_))
        .Times(1)
        .WillOnce(Return(-1));

    mcla::GrallocRegistrar registrar(mock_module);

    EXPECT_THROW({
        registrar.secure_for_cpu(mock_native_buffer, rect);
    }, std::runtime_error);
}

/* unlock is called in destructor. should not throw */
TEST_F(GrallocRegistrar, unlock_failure_doesnt_throw)
{
    using namespace testing;
    EXPECT_CALL(*mock_module, unlock_interface(_,_))
        .Times(1)
        .WillOnce(Return(-1));
    mcla::GrallocRegistrar registrar(mock_module);

    auto region = registrar.secure_for_cpu(mock_native_buffer, rect);
    EXPECT_NO_THROW({
        region.reset();
    });
}

TEST_F(GrallocRegistrar, produces_valid_anwb)
{
    using namespace testing;
    mcla::GrallocRegistrar registrar(mock_module);

    int correct_usage = GRALLOC_USAGE_HW_TEXTURE | GRALLOC_USAGE_HW_RENDER;
    int32_t const expected_stride_in_pixels = static_cast<int32_t>(stride / MIR_BYTES_PER_PIXEL(pf));

    auto native_handle = registrar.register_buffer(stub_package, pf);
    ASSERT_THAT(native_handle, Ne(nullptr));
    auto anwb = native_handle->anwb();
    ASSERT_THAT(anwb, Ne(nullptr));
    EXPECT_THAT(native_handle->handle(), Ne(nullptr));
    EXPECT_THAT(native_handle->handle(), Eq(native_handle->anwb()->handle));
    EXPECT_EQ(width, static_cast<uint32_t>(anwb->width));
    EXPECT_EQ(height, static_cast<uint32_t>(anwb->height));
    EXPECT_EQ(correct_usage, anwb->usage);
    EXPECT_EQ(expected_stride_in_pixels, anwb->stride);
    ASSERT_THAT(anwb->common.incRef, Ne(nullptr));
    ASSERT_THAT(anwb->common.decRef, Ne(nullptr));
    anwb->common.incRef(&anwb->common);
    anwb->common.decRef(&anwb->common);
}<|MERGE_RESOLUTION|>--- conflicted
+++ resolved
@@ -93,12 +93,8 @@
         stub_package.data_items = 21;
         for(auto i=0; i < stub_package.fd_items; i++)
             stub_package.fd[i] = (i*4);
-<<<<<<< HEAD
-        for(auto i=0; i < stub_package.data_items; i++)
-=======
         stub_package.data[0] = static_cast<int>(mir::graphics::android::BufferFlag::unfenced);
         for(auto i=1; i < stub_package.data_items; i++)
->>>>>>> 48d14eec
             stub_package.data[i] = (i*3);
     }
 
@@ -124,19 +120,11 @@
     auto handle = buffer->handle();
     ASSERT_NE(nullptr, handle);
     ASSERT_EQ(stub_package.fd_items, handle->numFds);
-<<<<<<< HEAD
-    ASSERT_EQ(stub_package.data_items, handle->numInts);
-    for(auto i = 0; i < stub_package.fd_items; i++)
-        EXPECT_EQ(stub_package.fd[i], handle->data[i]);
-    for(auto i = 0; i < stub_package.data_items; i++)
-        EXPECT_EQ(stub_package.data[i], handle->data[i + stub_package.fd_items]);
-=======
     ASSERT_EQ(stub_package.data_items - 1, handle->numInts);
     for(auto i = 0; i < stub_package.fd_items; i++)
         EXPECT_EQ(stub_package.fd[i], handle->data[i]);
     for(auto i = 0; i < stub_package.data_items - 1; i++)
         EXPECT_EQ(stub_package.data[i + flag_offset], handle->data[i + stub_package.fd_items]);
->>>>>>> 48d14eec
 }
 
 TEST_F(GrallocRegistrar, client_sets_correct_version)
