--- conflicted
+++ resolved
@@ -35,19 +35,13 @@
 
 TEST(GBMClientPlatformTest, egl_native_window_is_client_surface)
 {
-<<<<<<< HEAD
-    auto platform_package = std::make_shared<MirPlatformPackage>();
-    auto platform = mcl::create_client_platform(platform_package);
-    auto mock_client_surface = std::make_shared<MockClientSurface>();
-    auto native_window = platform->create_egl_window(mock_client_surface.get());
-    EXPECT_EQ(*native_window, reinterpret_cast<EGLNativeWindowType>(mock_client_surface.get()));
-=======
     mcl::MockClientContext context;
     mcl::NativeClientPlatformFactory factory;
     MockClientSurface surface;
     auto platform = factory.create_client_platform(&context);
+    auto mock_client_surface = std::make_shared<MockClientSurface>();
     auto native_window = platform->create_egl_window(&surface);
-    EXPECT_EQ(reinterpret_cast<EGLNativeWindowType>(&surface), native_window);
+    EXPECT_EQ(reinterpret_cast<EGLNativeWindowType>(&surface), *native_window);
 }
 
 TEST(GBMClientPlatformTest, egl_native_display_is_client_connection)
@@ -59,5 +53,4 @@
     EGLNativeDisplayType egl_native_display = native_display->get_egl_native_display();
     EXPECT_EQ(reinterpret_cast<EGLNativeDisplayType>(context.connection),
               egl_native_display);
->>>>>>> 1d649b14
 }