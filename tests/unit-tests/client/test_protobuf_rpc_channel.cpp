/*
 * Copyright © 2014 Canonical Ltd.
 *
 * This program is free software: you can redistribute it and/or modify
 * it under the terms of the GNU General Public License version 3 as
 * published by the Free Software Foundation.
 *
 * This program is distributed in the hope that it will be useful,
 * but WITHOUT ANY WARRANTY; without even the implied warranty of
 * MERCHANTABILITY or FITNESS FOR A PARTICULAR PURPOSE.  See the
 * GNU General Public License for more details.
 *
 * You should have received a copy of the GNU General Public License
 * along with this program.  If not, see <http://www.gnu.org/licenses/>.
 *
 * Authored by: Christopher James Halse Rogers <christopher.halse.rogers@canonical.com>
 */

#include "src/client/rpc/mir_protobuf_rpc_channel.h"
#include "src/client/rpc/stream_transport.h"
#include "src/client/rpc/mir_display_server.h"
#include "src/client/surface_map.h"
#include "src/client/display_configuration.h"
#include "src/client/rpc/null_rpc_report.h"
#include "src/client/lifecycle_control.h"
#include "src/client/ping_handler.h"
<<<<<<< HEAD
#include "src/client/presentation_chain.h"
=======
#include "src/client/buffer_factory.h"
>>>>>>> 5563b8fc

#include "mir_protobuf.pb.h"
#include "mir_protobuf_wire.pb.h"
#include "mir/input/input_devices.h"

#include "mir/test/doubles/null_client_event_sink.h"
#include "mir/test/doubles/mock_client_buffer_stream.h"
#include "mir/test/fd_utils.h"

#include <list>
#include <endian.h>

#include <sys/eventfd.h>
#include <fcntl.h>

#include <boost/throw_exception.hpp>

#include <gtest/gtest.h>
#include <gmock/gmock.h>

namespace mcl = mir::client;
namespace mclr = mir::client::rpc;
namespace mtd = mir::test::doubles;
namespace md = mir::dispatch;
namespace mt = mir::test;

namespace
{

struct MockSurfaceMap : mcl::SurfaceMap
{
    MOCK_CONST_METHOD2(with_surface_do,
        void(mir::frontend::SurfaceId, std::function<void(MirSurface*)> const&));
    MOCK_CONST_METHOD2(with_stream_do,
        void(mir::frontend::BufferStreamId, std::function<void(mcl::BufferReceiver*)> const&));
    MOCK_CONST_METHOD1(with_all_streams_do,
        void(std::function<void(mcl::BufferReceiver*)> const&));
    MOCK_CONST_METHOD2(with_buffer_do, bool(int, std::function<void(mcl::Buffer&)> const&));
    MOCK_METHOD2(insert, void(int, std::shared_ptr<mcl::Buffer> const&));
}; 
 
class StubSurfaceMap : public mcl::SurfaceMap
{
public:
    void with_surface_do(
        mir::frontend::SurfaceId, std::function<void(MirSurface*)> const&) const override
    {
    }
    void with_stream_do(
        mir::frontend::BufferStreamId, std::function<void(mcl::BufferReceiver*)> const&) const override
    {
    }
    void with_all_streams_do(std::function<void(mcl::BufferReceiver*)> const&) const override
    {
    }
<<<<<<< HEAD
=======

>>>>>>> 5563b8fc
    bool with_buffer_do(int, std::function<void(mcl::Buffer&)> const&) const override
    {
        return true;
    }
    void insert(int, std::shared_ptr<mcl::Buffer> const&)
    {
    }
};

class MockStreamTransport : public mclr::StreamTransport
{
public:
    MockStreamTransport()
        : event_fd{eventfd(0, EFD_CLOEXEC)}
    {
        if (event_fd == mir::Fd::invalid)
        {
            BOOST_THROW_EXCEPTION((std::system_error{errno,
                                                     std::system_category(),
                                                     "Failed to create event fd"}));
        }

        using namespace testing;
        ON_CALL(*this, register_observer(_))
            .WillByDefault(Invoke(std::bind(&MockStreamTransport::register_observer_default,
                                            this, std::placeholders::_1)));
        ON_CALL(*this, receive_data(_,_))
            .WillByDefault(Invoke([this](void* buffer, size_t message_size)
        {
            receive_data_default(buffer, message_size);
        }));

        ON_CALL(*this, receive_data(_,_,_))
            .WillByDefault(Invoke([this](void* buffer, size_t message_size, std::vector<mir::Fd>& fds)
        {
            receive_data_default(buffer, message_size, fds);
        }));

        ON_CALL(*this, send_message(_,_))
            .WillByDefault(Invoke(std::bind(&MockStreamTransport::send_message_default,
                                            this, std::placeholders::_1)));
    }

    void add_server_message(std::vector<uint8_t> const& message)
    {
        eventfd_t data_added{message.size()};
        eventfd_write(event_fd, data_added);
        received_data.insert(received_data.end(), message.begin(), message.end());
    }
    void add_server_message(std::vector<uint8_t> const& message, std::initializer_list<mir::Fd> fds)
    {
        add_server_message(message);
        received_fds.insert(received_fds.end(), fds);
    }

    bool all_data_consumed() const
    {
        return received_data.empty() && received_fds.empty();
    }

    MOCK_METHOD1(register_observer, void(std::shared_ptr<Observer> const&));
    MOCK_METHOD1(unregister_observer, void(std::shared_ptr<Observer> const&));
    MOCK_METHOD2(receive_data, void(void*, size_t));
    MOCK_METHOD3(receive_data, void(void*, size_t, std::vector<mir::Fd>&));
    MOCK_METHOD2(send_message, void(std::vector<uint8_t> const&, std::vector<mir::Fd> const&));

    mir::Fd watch_fd() const override
    {
        return event_fd;
    }

    bool dispatch(md::FdEvents /*events*/) override
    {
        for (auto& observer : observers)
        {
            observer->on_data_available();
        }
        return true;
    }

    md::FdEvents relevant_events() const override
    {
        return md::FdEvent::readable;
    }

    // Transport interface
    void register_observer_default(std::shared_ptr<Observer> const& observer)
    {
        observers.push_back(observer);
    }

    void receive_data_default(void* buffer, size_t read_bytes)
    {
        static std::vector<mir::Fd> dummy;
        receive_data_default(buffer, read_bytes, dummy);
    }

    void receive_data_default(void* buffer, size_t read_bytes, std::vector<mir::Fd>& fds)
    {
        if (read_bytes == 0)
            return;

        auto num_fds = fds.size();
        if (read_bytes > received_data.size())
        {
            throw std::runtime_error("Attempt to read more data than is available");
        }
        if (num_fds > received_fds.size())
        {
            throw std::runtime_error("Attempt to receive more fds than are available");
        }

        memcpy(buffer, received_data.data(), read_bytes);
        fds.assign(received_fds.begin(), received_fds.begin() + num_fds);

        received_data.erase(received_data.begin(), received_data.begin() + read_bytes);
        received_fds.erase(received_fds.begin(), received_fds.begin() + num_fds);

        eventfd_t remaining_bytes;
        eventfd_read(event_fd, &remaining_bytes);
        remaining_bytes -= read_bytes;
        eventfd_write(event_fd, remaining_bytes);
    }

    void send_message_default(std::vector<uint8_t> const& buffer)
    {
        sent_messages.push_back(buffer);
    }

    std::list<std::shared_ptr<Observer>> observers;

    size_t read_offset{0};
    std::vector<uint8_t> received_data;
    std::vector<mir::Fd> received_fds;
    std::list<std::vector<uint8_t>> sent_messages;

private:
    mir::Fd event_fd;
};

class MirProtobufRpcChannelTest : public testing::Test
{
public:
    MirProtobufRpcChannelTest()
        : transport{new testing::NiceMock<MockStreamTransport>},
          lifecycle{std::make_shared<mcl::LifecycleControl>()},
          channel{new mclr::MirProtobufRpcChannel{
                  std::unique_ptr<MockStreamTransport>{transport},
                  std::make_shared<StubSurfaceMap>(),
<<<<<<< HEAD
                  std::make_shared<mcl::AsyncBufferFactory>(),
=======
                  std::make_shared<mcl::BufferFactory>(),
>>>>>>> 5563b8fc
                  std::make_shared<mcl::DisplayConfiguration>(),
                  std::make_shared<mir::input::InputDevices>(),
                  std::make_shared<mclr::NullRpcReport>(),
                  lifecycle,
                  std::make_shared<mir::client::PingHandler>(),
                  std::make_shared<mtd::NullClientEventSink>()}}
    {
    }

    MockStreamTransport* transport;
    std::shared_ptr<mcl::LifecycleControl> lifecycle;
    std::shared_ptr<mclr::MirProtobufRpcChannel> channel;
    mtd::MockClientBufferStream stream;
};

}

TEST_F(MirProtobufRpcChannelTest, reads_full_messages)
{
    std::vector<uint8_t> empty_message(sizeof(uint16_t));
    std::vector<uint8_t> small_message(sizeof(uint16_t) + 8);
    std::vector<uint8_t> large_message(sizeof(uint16_t) + 4096);

    *reinterpret_cast<uint16_t*>(empty_message.data()) = htobe16(0);
    *reinterpret_cast<uint16_t*>(small_message.data()) = htobe16(8);
    *reinterpret_cast<uint16_t*>(large_message.data()) = htobe16(4096);

    transport->add_server_message(empty_message);
    transport->dispatch(md::FdEvent::readable);
    EXPECT_TRUE(transport->all_data_consumed());

    transport->add_server_message(small_message);
    transport->dispatch(md::FdEvent::readable);
    EXPECT_TRUE(transport->all_data_consumed());

    transport->add_server_message(large_message);
    transport->dispatch(md::FdEvent::readable);
    EXPECT_TRUE(transport->all_data_consumed());
}

TEST_F(MirProtobufRpcChannelTest, reads_all_queued_messages)
{
    std::vector<uint8_t> empty_message(sizeof(uint16_t));
    std::vector<uint8_t> small_message(sizeof(uint16_t) + 8);
    std::vector<uint8_t> large_message(sizeof(uint16_t) + 4096);

    *reinterpret_cast<uint16_t*>(empty_message.data()) = htobe16(0);
    *reinterpret_cast<uint16_t*>(small_message.data()) = htobe16(8);
    *reinterpret_cast<uint16_t*>(large_message.data()) = htobe16(4096);

    transport->add_server_message(empty_message);
    transport->add_server_message(small_message);
    transport->add_server_message(large_message);

    while(mt::fd_is_readable(channel->watch_fd()))
    {
        channel->dispatch(md::FdEvent::readable);
    }
    EXPECT_TRUE(transport->all_data_consumed());
}

TEST_F(MirProtobufRpcChannelTest, sends_messages_atomically)
{
    mclr::DisplayServer channel_user{channel};
    mir::protobuf::ConnectParameters message;
    message.set_application_name("I'm a little teapot!");

    channel_user.connect(&message, nullptr, nullptr);

    EXPECT_EQ(transport->sent_messages.size(), 1);
}

TEST_F(MirProtobufRpcChannelTest, sets_correct_size_when_sending_message)
{
    mclr::DisplayServer channel_user{channel};
    mir::protobuf::ConnectParameters message;
    message.set_application_name("I'm a little teapot!");

    channel_user.connect(&message, nullptr, nullptr);

    uint16_t message_header = *reinterpret_cast<uint16_t*>(transport->sent_messages.front().data());
    message_header = be16toh(message_header);
    EXPECT_EQ(transport->sent_messages.front().size() - sizeof(uint16_t), message_header);
}

TEST_F(MirProtobufRpcChannelTest, reads_fds)
{
    mclr::DisplayServer channel_user{channel};
    mir::protobuf::Buffer reply;
    mir::protobuf::BufferRequest request;

    channel_user.exchange_buffer(&request, &reply, google::protobuf::NewCallback([](){}));

    std::initializer_list<mir::Fd> fds = {mir::Fd{open("/dev/null", O_RDONLY)},
                                          mir::Fd{open("/dev/null", O_RDONLY)},
                                          mir::Fd{open("/dev/null", O_RDONLY)}};

    ASSERT_EQ(transport->sent_messages.size(), 1);
    {
        mir::protobuf::Buffer reply_message;

        for (auto fd : fds)
            reply_message.add_fd(fd);
        reply_message.set_fds_on_side_channel(fds.size());

        mir::protobuf::wire::Invocation request;
        mir::protobuf::wire::Result reply;

        request.ParseFromArray(transport->sent_messages.front().data() + sizeof(uint16_t),
                               transport->sent_messages.front().size() - sizeof(uint16_t));

        reply.set_id(request.id());
        reply.set_response(reply_message.SerializeAsString());

        ASSERT_TRUE(reply.has_id());
        ASSERT_TRUE(reply.has_response());

        std::vector<uint8_t> buffer(reply.ByteSize() + sizeof(uint16_t));
        *reinterpret_cast<uint16_t*>(buffer.data()) = htobe16(reply.ByteSize());
        ASSERT_TRUE(reply.SerializeToArray(buffer.data() + sizeof(uint16_t), buffer.size() - sizeof(uint16_t)));

        transport->add_server_message(buffer);

        // Because our protocol is a bit silly...
        std::vector<uint8_t> dummy = {1};
        transport->add_server_message(dummy, fds);

        while(mt::fd_is_readable(channel->watch_fd()))
        {
            channel->dispatch(md::FdEvent::readable);
        }
    }

    ASSERT_EQ(reply.fd_size(), fds.size());
    int i = 0;
    for (auto fd : fds)
    {
        EXPECT_EQ(reply.fd(i), fd);
        ++i;
    }
}

TEST_F(MirProtobufRpcChannelTest, notifies_streams_of_disconnect)
{
    using namespace testing;
    auto stream_map = std::make_shared<MockSurfaceMap>();
    EXPECT_CALL(stream, buffer_unavailable()).Times(AtLeast(1));
    EXPECT_CALL(*stream_map, with_all_streams_do(_)).Times(AtLeast(1))
       .WillRepeatedly(InvokeArgument<0>(&stream));

    mclr::MirProtobufRpcChannel channel{
                  std::make_unique<NiceMock<MockStreamTransport>>(),
                  stream_map,
<<<<<<< HEAD
                  std::make_shared<mcl::AsyncBufferFactory>(),
=======
                  std::make_shared<mcl::BufferFactory>(),
>>>>>>> 5563b8fc
                  std::make_shared<mcl::DisplayConfiguration>(),
                  std::make_shared<mir::input::InputDevices>(),
                  std::make_shared<mclr::NullRpcReport>(),
                  lifecycle,
                  std::make_shared<mir::client::PingHandler>(),
                  std::make_shared<mtd::NullClientEventSink>()};
    channel.on_disconnected();
}

TEST_F(MirProtobufRpcChannelTest, notifies_of_disconnect_on_write_error)
{
    using namespace ::testing;

    bool disconnected{false};

    lifecycle->set_callback([&disconnected](MirLifecycleState state)
    {
        if (state == mir_lifecycle_connection_lost)
        {
            disconnected = true;
        }
    });

    EXPECT_CALL(*transport, send_message(_,_))
        .WillOnce(Throw(std::runtime_error("Eaten by giant space goat")));

    mclr::DisplayServer channel_user{channel};
    mir::protobuf::Buffer reply;
    mir::protobuf::BufferRequest request;

    EXPECT_THROW(
        channel_user.exchange_buffer(&request, &reply, google::protobuf::NewCallback([](){})),
        std::runtime_error);

    EXPECT_TRUE(disconnected);
}

TEST_F(MirProtobufRpcChannelTest, forwards_disconnect_notification)
{
    using namespace ::testing;

    bool disconnected{false};

    lifecycle->set_callback([&disconnected](MirLifecycleState state)
    {
        if (state == mir_lifecycle_connection_lost)
        {
            disconnected = true;
        }
    });

    for(auto& observer : transport->observers)
    {
        observer->on_disconnected();
    }

    EXPECT_TRUE(disconnected);
}

TEST_F(MirProtobufRpcChannelTest, notifies_of_disconnect_only_once)
{
    using namespace ::testing;

    bool disconnected{false};

    lifecycle->set_callback([&disconnected](MirLifecycleState state)
    {
        if (state == mir_lifecycle_connection_lost)
        {
            if (disconnected)
            {
                FAIL()<<"Received disconnected message twice";
            }
            disconnected = true;
        }
    });

    EXPECT_CALL(*transport, send_message(_,_))
        .WillOnce(DoAll(Throw(std::runtime_error("Eaten by giant space goat")),
                        InvokeWithoutArgs([this]()
    {
        for(auto& observer : transport->observers)
        {
            observer->on_disconnected();
        }
    })));

    mclr::DisplayServer channel_user{channel};
    mir::protobuf::Buffer reply;
    mir::protobuf::BufferRequest request;

    EXPECT_THROW(
        channel_user.exchange_buffer(&request, &reply, google::protobuf::NewCallback([](){})),
        std::runtime_error);

    EXPECT_TRUE(disconnected);
}

namespace
{
void set_flag(bool* flag)
{
    *flag = true;
}
}

TEST_F(MirProtobufRpcChannelTest, delays_messages_not_requested)
{
    using namespace ::testing;

    auto typed_channel = std::dynamic_pointer_cast<mclr::MirProtobufRpcChannel>(channel);

    mclr::DisplayServer channel_user{channel};
    mir::protobuf::PingEvent request;
    mir::protobuf::Void reply;

    bool first_response_called{false};
    bool second_response_called{false};
    channel_user.pong(&request,
                      &reply,
                      google::protobuf::NewCallback(&set_flag, &first_response_called));

    typed_channel->process_next_request_first();
    channel_user.pong(&request,
                      &reply,
                      google::protobuf::NewCallback(&set_flag, &second_response_called));

    mir::protobuf::wire::Invocation wire_request;
    mir::protobuf::wire::Result wire_reply;

    wire_request.ParseFromArray(transport->sent_messages.front().data() + sizeof(uint16_t),
                                transport->sent_messages.front().size() - sizeof(uint16_t));

    transport->sent_messages.pop_front();

    wire_reply.set_id(wire_request.id());
    wire_reply.set_response(reply.SerializeAsString());

    std::vector<uint8_t> buffer(wire_reply.ByteSize() + sizeof(uint16_t));
    *reinterpret_cast<uint16_t*>(buffer.data()) = htobe16(wire_reply.ByteSize());
    ASSERT_TRUE(wire_reply.SerializeToArray(buffer.data() + sizeof(uint16_t), buffer.size() - sizeof(uint16_t)));

    transport->add_server_message(buffer);

    wire_request.ParseFromArray(transport->sent_messages.front().data() + sizeof(uint16_t),
                                transport->sent_messages.front().size() - sizeof(uint16_t));

    transport->sent_messages.pop_front();

    wire_reply.set_id(wire_request.id());
    wire_reply.set_response(reply.SerializeAsString());

    buffer.resize(wire_reply.ByteSize() + sizeof(uint16_t));
    *reinterpret_cast<uint16_t*>(buffer.data()) = htobe16(wire_reply.ByteSize());
    ASSERT_TRUE(wire_reply.SerializeToArray(buffer.data() + sizeof(uint16_t), buffer.size() - sizeof(uint16_t)));

    transport->add_server_message(buffer);

    // Read the first message; this should be queued for later processing...
    EXPECT_TRUE(mt::fd_is_readable(typed_channel->watch_fd()));
    typed_channel->dispatch(md::FdEvent::readable);

    EXPECT_FALSE(first_response_called);
    EXPECT_FALSE(second_response_called);

    // Read the second message; this should be processed immediately...
    EXPECT_TRUE(mt::fd_is_readable(typed_channel->watch_fd()));
    typed_channel->dispatch(md::FdEvent::readable);

    EXPECT_FALSE(first_response_called);
    EXPECT_TRUE(second_response_called);

    // Now, the first message should be ready to be processed...
    EXPECT_TRUE(mt::fd_is_readable(typed_channel->watch_fd()));
    typed_channel->dispatch(md::FdEvent::readable);

    EXPECT_TRUE(first_response_called);
    EXPECT_TRUE(second_response_called);
}

TEST_F(MirProtobufRpcChannelTest, delays_messages_with_fds_not_requested)
{
    using namespace ::testing;

    auto typed_channel = std::dynamic_pointer_cast<mclr::MirProtobufRpcChannel>(channel);

    mclr::DisplayServer channel_user{channel};
    mir::protobuf::PingEvent pong_request;
    mir::protobuf::Void pong_reply;

    mir::protobuf::Buffer buffer_reply;
    mir::protobuf::BufferRequest buffer_request;

    bool first_response_called{false};
    bool second_response_called{false};


    channel_user.exchange_buffer(&buffer_request,
                                 &buffer_reply,
                                 google::protobuf::NewCallback(&set_flag, &first_response_called));

    typed_channel->process_next_request_first();
    channel_user.pong(&pong_request,
                      &pong_reply,
                      google::protobuf::NewCallback(&set_flag, &second_response_called));


    std::initializer_list<mir::Fd> fds = {mir::Fd{open("/dev/null", O_RDONLY)},
                                          mir::Fd{open("/dev/null", O_RDONLY)},
                                          mir::Fd{open("/dev/null", O_RDONLY)}};

    {
        mir::protobuf::Buffer reply_message;

        for (auto fd : fds)
            reply_message.add_fd(fd);
        reply_message.set_fds_on_side_channel(fds.size());

        mir::protobuf::wire::Invocation request;
        mir::protobuf::wire::Result reply;

        request.ParseFromArray(transport->sent_messages.front().data() + sizeof(uint16_t),
                               transport->sent_messages.front().size() - sizeof(uint16_t));

        transport->sent_messages.pop_front();

        reply.set_id(request.id());
        reply.set_response(reply_message.SerializeAsString());

        ASSERT_TRUE(reply.has_id());
        ASSERT_TRUE(reply.has_response());

        std::vector<uint8_t> buffer(reply.ByteSize() + sizeof(uint16_t));
        *reinterpret_cast<uint16_t*>(buffer.data()) = htobe16(reply.ByteSize());
        ASSERT_TRUE(reply.SerializeToArray(buffer.data() + sizeof(uint16_t), buffer.size() - sizeof(uint16_t)));

        transport->add_server_message(buffer);

        // Because our protocol is a bit silly...
        std::vector<uint8_t> dummy = {1};
        transport->add_server_message(dummy, fds);
    }

    {
        mir::protobuf::Void reply;

        mir::protobuf::wire::Invocation wire_request;
        mir::protobuf::wire::Result wire_reply;

        wire_request.ParseFromArray(transport->sent_messages.front().data() + sizeof(uint16_t),
                                    transport->sent_messages.front().size() - sizeof(uint16_t));

        transport->sent_messages.pop_front();

        wire_reply.set_id(wire_request.id());
        wire_reply.set_response(reply.SerializeAsString());

        std::vector<uint8_t> buffer(wire_reply.ByteSize() + sizeof(uint16_t));
        *reinterpret_cast<uint16_t*>(buffer.data()) = htobe16(wire_reply.ByteSize());
        ASSERT_TRUE(wire_reply.SerializeToArray(buffer.data() + sizeof(uint16_t), buffer.size() - sizeof(uint16_t)));

        transport->add_server_message(buffer);
    }

    // Read the first message; this should be queued for later processing...
    EXPECT_TRUE(mt::fd_is_readable(typed_channel->watch_fd()));
    typed_channel->dispatch(md::FdEvent::readable);

    EXPECT_FALSE(first_response_called);
    EXPECT_FALSE(second_response_called);

    // Read the second message; this should be processed immediately...
    EXPECT_TRUE(mt::fd_is_readable(typed_channel->watch_fd()));
    typed_channel->dispatch(md::FdEvent::readable);

    EXPECT_FALSE(first_response_called);
    EXPECT_TRUE(second_response_called);

    // Now, the first message should be ready to be processed...
    EXPECT_TRUE(mt::fd_is_readable(typed_channel->watch_fd()));
    typed_channel->dispatch(md::FdEvent::readable);

    EXPECT_TRUE(first_response_called);
    EXPECT_TRUE(second_response_called);
}
<|MERGE_RESOLUTION|>--- conflicted
+++ resolved
@@ -24,11 +24,7 @@
 #include "src/client/rpc/null_rpc_report.h"
 #include "src/client/lifecycle_control.h"
 #include "src/client/ping_handler.h"
-<<<<<<< HEAD
-#include "src/client/presentation_chain.h"
-=======
 #include "src/client/buffer_factory.h"
->>>>>>> 5563b8fc
 
 #include "mir_protobuf.pb.h"
 #include "mir_protobuf_wire.pb.h"
@@ -84,10 +80,7 @@
     void with_all_streams_do(std::function<void(mcl::BufferReceiver*)> const&) const override
     {
     }
-<<<<<<< HEAD
-=======
-
->>>>>>> 5563b8fc
+
     bool with_buffer_do(int, std::function<void(mcl::Buffer&)> const&) const override
     {
         return true;
@@ -237,11 +230,7 @@
           channel{new mclr::MirProtobufRpcChannel{
                   std::unique_ptr<MockStreamTransport>{transport},
                   std::make_shared<StubSurfaceMap>(),
-<<<<<<< HEAD
-                  std::make_shared<mcl::AsyncBufferFactory>(),
-=======
                   std::make_shared<mcl::BufferFactory>(),
->>>>>>> 5563b8fc
                   std::make_shared<mcl::DisplayConfiguration>(),
                   std::make_shared<mir::input::InputDevices>(),
                   std::make_shared<mclr::NullRpcReport>(),
@@ -395,11 +384,7 @@
     mclr::MirProtobufRpcChannel channel{
                   std::make_unique<NiceMock<MockStreamTransport>>(),
                   stream_map,
-<<<<<<< HEAD
-                  std::make_shared<mcl::AsyncBufferFactory>(),
-=======
                   std::make_shared<mcl::BufferFactory>(),
->>>>>>> 5563b8fc
                   std::make_shared<mcl::DisplayConfiguration>(),
                   std::make_shared<mir::input::InputDevices>(),
                   std::make_shared<mclr::NullRpcReport>(),
