--- conflicted
+++ resolved
@@ -45,13 +45,7 @@
         fbnum = 4;
         format = HAL_PIXEL_FORMAT_RGBA_8888;
 
-<<<<<<< HEAD
-        mock_fb_bundle = std::make_shared<NiceMock<mtd::MockFBBundle>>();
         fb_hal_mock = std::make_shared<NiceMock<mtd::MockFBHalDevice>>(width, height, format, fbnum); 
-=======
-        fb_hal_mock = std::make_shared<mtd::MockFBHalDevice>(width, height, format, fbnum); 
->>>>>>> c60f650f
-        mock_buffer = std::make_shared<NiceMock<mtd::MockBuffer>>();
         native_buffer = std::make_shared<mtd::StubAndroidNativeBuffer>(); 
         ON_CALL(*mock_buffer, native_buffer_handle())
             .WillByDefault(Return(native_buffer));
