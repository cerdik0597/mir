--- conflicted
+++ resolved
@@ -656,37 +656,23 @@
         null_display_report,
         mga::OverlayOptimization::enabled);
 
-<<<<<<< HEAD
     auto group_count = 0;
     auto db_count = 0;
-    auto db_group_counter = [&](mg::DisplayGroup& group) {
-=======
-    auto group_count = 0; 
-    auto db_group_counter = [&](mg::DisplaySyncGroup&) {
->>>>>>> 7dc96764
+    auto db_group_counter = [&](mg::DisplaySyncGroup& group) {
         group_count++;
         group.for_each_display_buffer([&](mg::DisplayBuffer&) {db_count++;});
     };
-<<<<<<< HEAD
-    display.for_each_display_group(db_group_counter);
+    display.for_each_display_sync_group(db_group_counter);
     EXPECT_THAT(group_count, Eq(1));
     EXPECT_THAT(db_count, Eq(2));
-=======
-    display.for_each_display_sync_group(db_group_counter);
-    EXPECT_THAT(group_count, Eq(2));
->>>>>>> 7dc96764
 
     //hotplug external away
     external_connected = false;
     hotplug_fn();
 
     group_count = 0;
-<<<<<<< HEAD
     db_count = 0;
-    display.for_each_display_group(db_group_counter);
-=======
     display.for_each_display_sync_group(db_group_counter);
->>>>>>> 7dc96764
     EXPECT_THAT(group_count, Eq(1));
     EXPECT_THAT(db_count, Eq(1));
 
@@ -695,15 +681,10 @@
     hotplug_fn();
 
     group_count = 0;
-<<<<<<< HEAD
     db_count = 0;
-    display.for_each_display_group(db_group_counter);
+    display.for_each_display_sync_group(db_group_counter);
     EXPECT_THAT(group_count, Eq(1));
     EXPECT_THAT(db_count, Eq(2));
-=======
-    display.for_each_display_sync_group(db_group_counter);
-    EXPECT_THAT(group_count, Eq(2));
->>>>>>> 7dc96764
 }
 
 TEST_F(Display, turns_external_display_on_with_hotplug)
