/*
 * Copyright © 2012 Canonical Ltd.
 *
 * This program is free software: you can redistribute it and/or modify
 * it under the terms of the GNU General Public License version 3 as
 * published by the Free Software Foundation.
 *
 * This program is distributed in the hope that it will be useful,
 * but WITHOUT ANY WARRANTY; without even the implied warranty of
 * MERCHANTABILITY or FITNESS FOR A PARTICULAR PURPOSE.  See the
 * GNU General Public License for more details.
 *
 * You should have received a copy of the GNU General Public License
 * along with this program.  If not, see <http://www.gnu.org/licenses/>.
 *
 * Authored by: Kevin DuBois <kevin.dubois@canonical.com>
 */

#include "mir/graphics/display_buffer.h"
#include "mir/graphics/display_configuration.h"
#include "mir/logging/logger.h"
#include "src/platforms/android/server/display.h"
#include "src/server/report/null_report_factory.h"
#include "mir_test_doubles/mock_display_report.h"
#include "mir_test_doubles/mock_display_device.h"
#include "mir_test_doubles/mock_egl.h"
#include "mir_test_doubles/mock_gl.h"
#include "mir_test_doubles/stub_display_buffer.h"
#include "mir_test_doubles/stub_display_builder.h"
#include "mir_test_doubles/stub_gl_config.h"
#include "mir_test_doubles/mock_gl_config.h"
#include "mir_test_doubles/stub_gl_program_factory.h"
#include "mir_test_doubles/stub_display_configuration.h"
#include "mir/graphics/android/mir_native_window.h"
#include "mir_test_doubles/stub_driver_interpreter.h"

#include <gtest/gtest.h>
#include <memory>
#include <stdexcept>
#include <unordered_set>
#include <algorithm>

namespace mg=mir::graphics;
namespace mga=mir::graphics::android;
namespace mtd=mir::test::doubles;
namespace geom=mir::geometry;

class Display : public ::testing::Test
{
public:
    Display()
        : dummy_display{mock_egl.fake_egl_display},
          dummy_context{mock_egl.fake_egl_context},
          dummy_config{mock_egl.fake_configs[0]},
          null_display_report{mir::report::null_display_report()},
          stub_db_factory{std::make_shared<mtd::StubDisplayBuilder>()},
          stub_gl_config{std::make_shared<mtd::StubGLConfig>()},
          stub_gl_program_factory{std::make_shared<mtd::StubGLProgramFactory>()}
    {
    }

protected:
    testing::NiceMock<mtd::MockEGL> mock_egl;
    testing::NiceMock<mtd::MockGL> mock_gl;
    EGLDisplay const dummy_display;
    EGLContext const dummy_context;
    EGLConfig const dummy_config;

    std::shared_ptr<mg::DisplayReport> const null_display_report;
    std::shared_ptr<mtd::StubDisplayBuilder> const stub_db_factory;
    std::shared_ptr<mtd::StubGLConfig> const stub_gl_config;
    std::shared_ptr<mtd::StubGLProgramFactory> const stub_gl_program_factory;
};

//egl expectations are hard to tease out, we should unit-test the gl contexts instead
TEST_F(Display, creation_creates_egl_resources_properly)
{
    using namespace testing;
    EGLSurface fake_surface = reinterpret_cast<EGLSurface>(0x715);
    EGLint const expected_pbuffer_attr[] = { EGL_WIDTH, 1, EGL_HEIGHT, 1, EGL_NONE };
    EGLint const expected_context_attr[] = { EGL_CONTEXT_CLIENT_VERSION, 2, EGL_NONE };
    EGLContext dummy_context2 = reinterpret_cast<EGLContext>(0x4444);

    //on constrution
    EXPECT_CALL(mock_egl, eglGetDisplay(EGL_DEFAULT_DISPLAY))
        .WillOnce(Return(dummy_display));
    EXPECT_CALL(mock_egl, eglInitialize(dummy_display, _, _))
        .WillOnce(DoAll(SetArgPointee<1>(1), SetArgPointee<2>(4), Return(EGL_TRUE)));
    //display context
    EXPECT_CALL(mock_egl, eglCreateContext(
        dummy_display, _, EGL_NO_CONTEXT, mtd::AttrMatches(expected_context_attr)))
        .WillOnce(Return(dummy_context));
    EXPECT_CALL(mock_egl, eglCreatePbufferSurface(
        dummy_display, _, mtd::AttrMatches(expected_pbuffer_attr)))
        .WillOnce(Return(fake_surface));
    //primary display buffer context
    EXPECT_CALL(mock_egl, eglCreateContext(
        dummy_display, _, dummy_context, mtd::AttrMatches(expected_context_attr)))
        .WillOnce(Return(dummy_context2));
    EXPECT_CALL(mock_egl, eglCreateWindowSurface(
        dummy_display, _, Ne(nullptr), NULL))
        .WillOnce(Return(fake_surface));
    //fallback renderer could make current too
    EXPECT_CALL(mock_egl, eglMakeCurrent(dummy_display, fake_surface, fake_surface, dummy_context2))
        .Times(AtLeast(1));
    EXPECT_CALL(mock_egl, eglMakeCurrent(dummy_display, fake_surface, fake_surface, dummy_context))
        .Times(AtLeast(1));
    //on destruction
    EXPECT_CALL(mock_egl, eglGetCurrentContext())
        .WillRepeatedly(Return(dummy_context));
    EXPECT_CALL(mock_egl, eglMakeCurrent(dummy_display,EGL_NO_SURFACE,EGL_NO_SURFACE,EGL_NO_CONTEXT))
        .Times(2);
    EXPECT_CALL(mock_egl, eglDestroySurface(_,_))
        .Times(2);
    EXPECT_CALL(mock_egl, eglDestroyContext(_,_))
        .Times(2);
    EXPECT_CALL(mock_egl, eglTerminate(dummy_display))
        .Times(1);

    mga::Display display(
        stub_db_factory,
        stub_gl_program_factory,
        stub_gl_config,
        null_display_report,
        mga::OverlayOptimization::disabled);
}

TEST_F(Display, selects_usable_egl_configuration)
{
    using namespace testing;
    int const incorrect_visual_id = 2;
    int const correct_visual_id = 1;
    EGLint const num_cfgs = 45;
    EGLint const expected_cfg_attr [] = {
        EGL_SURFACE_TYPE, EGL_WINDOW_BIT,
        EGL_RENDERABLE_TYPE, EGL_OPENGL_ES2_BIT,
        EGL_DEPTH_SIZE, 0,
        EGL_STENCIL_SIZE, 0,
        EGL_NONE };
    EGLConfig selected_config;
    EGLConfig cfgs[45];
    for(auto i = 0; i < num_cfgs; i++)
        cfgs[i] = reinterpret_cast<EGLConfig>(i);
    int config_to_select_index = 37;
    EGLConfig correct_config = cfgs[config_to_select_index];

    ON_CALL(mock_egl, eglGetConfigAttrib(_, _, EGL_NATIVE_VISUAL_ID, _))
        .WillByDefault(DoAll(SetArgPointee<3>(incorrect_visual_id), Return(EGL_TRUE)));
    ON_CALL(mock_egl, eglGetConfigAttrib(dummy_display, correct_config, EGL_NATIVE_VISUAL_ID,_))
        .WillByDefault(DoAll(SetArgPointee<3>(correct_visual_id), Return(EGL_TRUE)));
    ON_CALL(mock_egl, eglCreateContext(_,_,_,_))
        .WillByDefault(DoAll(SaveArg<1>(&selected_config),Return(dummy_context)));

    auto config_filler = [&]
    (EGLDisplay, EGLint const*, EGLConfig* out_cfgs, EGLint, EGLint* out_num_cfgs) -> EGLBoolean
    {
        memcpy(out_cfgs, cfgs, sizeof(EGLConfig) * num_cfgs);
        *out_num_cfgs = num_cfgs;
        return EGL_TRUE;
    };

    EXPECT_CALL(mock_egl, eglGetConfigs(dummy_display, NULL, 0, _))
        .Times(1)
        .WillOnce(DoAll(SetArgPointee<3>(num_cfgs), Return(EGL_TRUE)));
    EXPECT_CALL(mock_egl, eglChooseConfig(dummy_display, mtd::AttrMatches(expected_cfg_attr),_,num_cfgs,_))
        .Times(1)
        .WillOnce(Invoke(config_filler));

    mga::Display display(
        stub_db_factory,
        stub_gl_program_factory,
        stub_gl_config,
        null_display_report,
        mga::OverlayOptimization::disabled);
    EXPECT_EQ(correct_config, selected_config);
}

TEST_F(Display, respects_gl_config)
{
    using namespace testing;

    auto const mock_gl_config = std::make_shared<mtd::MockGLConfig>();
    EGLint const depth_bits{24};
    EGLint const stencil_bits{8};

    EXPECT_CALL(*mock_gl_config, depth_buffer_bits())
        .WillOnce(Return(depth_bits));
    EXPECT_CALL(*mock_gl_config, stencil_buffer_bits())
        .WillOnce(Return(stencil_bits));

    EXPECT_CALL(mock_egl,
                eglChooseConfig(
                    _,
                    AllOf(mtd::EGLConfigContainsAttrib(EGL_DEPTH_SIZE, depth_bits),
                          mtd::EGLConfigContainsAttrib(EGL_STENCIL_SIZE, stencil_bits)),
                    _,_,_));

    mga::Display display(
        stub_db_factory,
        stub_gl_program_factory,
        mock_gl_config,
        null_display_report,
        mga::OverlayOptimization::disabled);
}

TEST_F(Display, logs_creation_events)
{
    using namespace testing;

    auto const mock_display_report = std::make_shared<mtd::MockDisplayReport>();

    EXPECT_CALL(*mock_display_report, report_successful_setup_of_native_resources())
        .Times(1);
    EXPECT_CALL(*mock_display_report, report_egl_configuration(_,_))
        .Times(1);
    EXPECT_CALL(*mock_display_report, report_successful_egl_make_current_on_construction())
        .Times(1);
    EXPECT_CALL(*mock_display_report, report_successful_display_construction())
        .Times(1);

    mga::Display display(
        stub_db_factory,
        stub_gl_program_factory,
        stub_gl_config,
        mock_display_report,
        mga::OverlayOptimization::disabled);
}

TEST_F(Display, throws_on_eglMakeCurrent_failure)
{
    using namespace testing;

    auto const mock_display_report = std::make_shared<NiceMock<mtd::MockDisplayReport>>();

    EXPECT_CALL(*mock_display_report, report_successful_setup_of_native_resources())
        .Times(1);
    EXPECT_CALL(mock_egl, eglMakeCurrent(dummy_display, _, _, _))
        .WillOnce(Return(EGL_TRUE))
        .WillOnce(Return(EGL_TRUE))
        .WillOnce(Return(EGL_FALSE));
    EXPECT_CALL(*mock_display_report, report_successful_egl_make_current_on_construction())
        .Times(0);
    EXPECT_CALL(*mock_display_report, report_successful_display_construction())
        .Times(0);

    EXPECT_THROW({
        mga::Display display(
            stub_db_factory,
            stub_gl_program_factory,
            stub_gl_config,
            mock_display_report,
            mga::OverlayOptimization::disabled);
    }, std::runtime_error);
}

TEST_F(Display, logs_error_because_of_surface_creation_failure)
{
    using namespace testing;

    auto const mock_display_report = std::make_shared<NiceMock<mtd::MockDisplayReport>>();

    EXPECT_CALL(*mock_display_report, report_successful_setup_of_native_resources())
        .Times(0);
    EXPECT_CALL(*mock_display_report, report_successful_egl_make_current_on_construction())
        .Times(0);
    EXPECT_CALL(*mock_display_report, report_successful_display_construction())
        .Times(0);

    EXPECT_CALL(mock_egl, eglCreatePbufferSurface(_,_,_))
        .Times(1)
        .WillOnce(Return(EGL_NO_SURFACE));

    EXPECT_THROW({
        mga::Display display(
            stub_db_factory,
            stub_gl_program_factory,
            stub_gl_config,
            mock_display_report,
            mga::OverlayOptimization::disabled);
    }, std::runtime_error);
}

TEST_F(Display, turns_on_db_at_construction_and_off_at_destruction)
{
    stub_db_factory->with_next_config([](mtd::MockHwcConfiguration& mock_config)
    {
        testing::InSequence seq;
        EXPECT_CALL(mock_config, power_mode(mga::DisplayName::primary, mir_power_mode_on));
        EXPECT_CALL(mock_config, power_mode(mga::DisplayName::primary, mir_power_mode_off));
    });

    mga::Display display(
        stub_db_factory,
        stub_gl_program_factory,
        stub_gl_config,
        null_display_report,
        mga::OverlayOptimization::disabled);
}

TEST_F(Display, first_power_on_is_not_fatal) //lp:1345533
{
    stub_db_factory->with_next_config([](mtd::MockHwcConfiguration& mock_config)
    {
        ON_CALL(mock_config, power_mode(mga::DisplayName::primary, mir_power_mode_on))
            .WillByDefault(testing::Throw(std::runtime_error("")));
    });

    EXPECT_NO_THROW({
        mga::Display display(
            stub_db_factory,
            stub_gl_program_factory,
            stub_gl_config,
            null_display_report,
            mga::OverlayOptimization::disabled);});
}

TEST_F(Display, catches_exceptions_when_turning_off_in_destructor)
{
    stub_db_factory->with_next_config([](mtd::MockHwcConfiguration& mock_config)
    {
        testing::InSequence seq;
        EXPECT_CALL(mock_config, power_mode(mga::DisplayName::primary, mir_power_mode_on));
        EXPECT_CALL(mock_config, power_mode(mga::DisplayName::primary, mir_power_mode_off))
            .WillOnce(testing::Throw(std::runtime_error("")));
    });

    mga::Display display(
        stub_db_factory,
        stub_gl_program_factory,
        stub_gl_config,
        null_display_report,
        mga::OverlayOptimization::disabled);
}

TEST_F(Display, configures_power_modes)
{
    stub_db_factory->with_next_config([](mtd::MockHwcConfiguration& mock_config)
    {
        using namespace testing;
        //external is not connected, so shouldn't adjust its power mode
        EXPECT_CALL(mock_config, power_mode(mga::DisplayName::external, _))
            .Times(0);
        testing::InSequence seq;
        EXPECT_CALL(mock_config, power_mode(mga::DisplayName::primary, mir_power_mode_on));
        EXPECT_CALL(mock_config, power_mode(mga::DisplayName::primary, mir_power_mode_standby));
        EXPECT_CALL(mock_config, power_mode(mga::DisplayName::primary, mir_power_mode_off));
        EXPECT_CALL(mock_config, power_mode(mga::DisplayName::primary, mir_power_mode_suspend));
        EXPECT_CALL(mock_config, power_mode(mga::DisplayName::primary, mir_power_mode_off));
    });

    mga::Display display(
        stub_db_factory,
        stub_gl_program_factory,
        stub_gl_config,
        null_display_report,
        mga::OverlayOptimization::disabled);

    auto configuration = display.configuration();
    configuration->for_each_output([&](mg::UserDisplayConfigurationOutput& output) {
        //on by default
        if (output.id == mg::DisplayConfigurationOutputId{0})
            EXPECT_EQ(output.power_mode, mir_power_mode_on);
        output.power_mode = mir_power_mode_on;
    });
    display.configure(*configuration);

    configuration->for_each_output([&](mg::UserDisplayConfigurationOutput& output) {
        if (output.id == mg::DisplayConfigurationOutputId{0})
            EXPECT_EQ(output.power_mode, mir_power_mode_on);
        output.power_mode = mir_power_mode_standby;
    });
    display.configure(*configuration);

    configuration->for_each_output([&](mg::UserDisplayConfigurationOutput& output) {
        if (output.id == mg::DisplayConfigurationOutputId{0})
            EXPECT_EQ(output.power_mode, mir_power_mode_standby);
        output.power_mode = mir_power_mode_off;
    });
    display.configure(*configuration);

    configuration->for_each_output([&](mg::UserDisplayConfigurationOutput& output) {
        if (output.id == mg::DisplayConfigurationOutputId{0})
            EXPECT_EQ(output.power_mode, mir_power_mode_off);
        output.power_mode = mir_power_mode_suspend;
    });
    display.configure(*configuration);

    configuration->for_each_output([&](mg::UserDisplayConfigurationOutput& output) {
        if (output.id == mg::DisplayConfigurationOutputId{0})
            EXPECT_EQ(output.power_mode, mir_power_mode_suspend);
    });
}

TEST_F(Display, returns_correct_config_with_one_connected_output_at_start)
{
    using namespace testing;
    auto origin = geom::Point{0,0};
    geom::Size pixel_size{344, 111};
    geom::Size physical_size{4230, 2229};
    double vrefresh{4442.32};
    MirPixelFormat format{mir_pixel_format_abgr_8888};

    stub_db_factory->with_next_config([&](mtd::MockHwcConfiguration& mock_config)
    {
        ON_CALL(mock_config, active_config_for(mga::DisplayName::primary))
            .WillByDefault(Return(mtd::StubDisplayConfigurationOutput{
                pixel_size, physical_size, format, vrefresh, true}));
        ON_CALL(mock_config, active_config_for(mga::DisplayName::external))
            .WillByDefault(Return(mtd::StubDisplayConfigurationOutput{
                pixel_size, physical_size, format, vrefresh, false}));
    });

    mga::Display display(
        stub_db_factory,
        stub_gl_program_factory,
        stub_gl_config,
        null_display_report,
        mga::OverlayOptimization::enabled);
    auto config = display.configuration();

    std::vector<mg::DisplayConfigurationOutput> outputs;
    config->for_each_output([&](mg::DisplayConfigurationOutput const& disp_conf) {
        outputs.push_back(disp_conf);
    });
    ASSERT_EQ(2u, outputs.size());

    ASSERT_EQ(1u, outputs[0].modes.size());
    auto& disp_mode = outputs[0].modes[0];
    EXPECT_EQ(pixel_size, disp_mode.size);
    EXPECT_EQ(vrefresh, disp_mode.vrefresh_hz);
    EXPECT_EQ(mg::DisplayConfigurationOutputId{0}, outputs[0].id);
    EXPECT_EQ(mg::DisplayConfigurationCardId{0}, outputs[0].card_id);
    EXPECT_TRUE(outputs[0].connected);
    EXPECT_TRUE(outputs[0].used);
    EXPECT_EQ(origin, outputs[0].top_left);
    EXPECT_EQ(0, outputs[0].current_mode_index);
    EXPECT_EQ(physical_size, outputs[0].physical_size_mm);

    EXPECT_FALSE(outputs[1].connected);
    EXPECT_FALSE(outputs[1].used);
}

TEST_F(Display, returns_correct_config_with_external_and_primary_output_at_start)
{
    using namespace testing;
    MirPixelFormat format{mir_pixel_format_abgr_8888};
    auto origin = geom::Point{0,0};
    geom::Size primary_pixel_size{344, 111}, external_pixel_size{75,5};
    geom::Size primary_physical_size{4230, 2229}, external_physical_size{1, 22222};
    double primary_vrefresh{4442.32}, external_vrefresh{0.00001};

    stub_db_factory->with_next_config([&](mtd::MockHwcConfiguration& mock_config)
    {
        ON_CALL(mock_config, active_config_for(mga::DisplayName::primary))
            .WillByDefault(Return(mtd::StubDisplayConfigurationOutput{
                primary_pixel_size, primary_physical_size, format, primary_vrefresh, true}));
        ON_CALL(mock_config, active_config_for(mga::DisplayName::external))
            .WillByDefault(Return(mtd::StubDisplayConfigurationOutput{mg::DisplayConfigurationOutputId{1},
                external_pixel_size, external_physical_size, format, external_vrefresh, true}));
    });

    mga::Display display(
        stub_db_factory,
        stub_gl_program_factory,
        stub_gl_config,
        null_display_report,
        mga::OverlayOptimization::enabled);
    auto config = display.configuration();

    std::vector<mg::DisplayConfigurationOutput> outputs;
    config->for_each_output([&](mg::DisplayConfigurationOutput const& disp_conf) {
        outputs.push_back(disp_conf);
    });
    ASSERT_EQ(2u, outputs.size());
    ASSERT_EQ(1u, outputs[0].modes.size());
    auto& disp_mode = outputs[0].modes[0];
    EXPECT_EQ(primary_pixel_size, disp_mode.size);
    EXPECT_EQ(primary_vrefresh, disp_mode.vrefresh_hz);
    EXPECT_EQ(mg::DisplayConfigurationOutputId{0}, outputs[0].id);
    EXPECT_EQ(mg::DisplayConfigurationCardId{0}, outputs[0].card_id);
    EXPECT_TRUE(outputs[0].connected);
    EXPECT_TRUE(outputs[0].used);
    EXPECT_EQ(origin, outputs[0].top_left);
    EXPECT_EQ(0, outputs[0].current_mode_index);
    EXPECT_EQ(primary_physical_size, outputs[0].physical_size_mm);
    EXPECT_EQ(format, outputs[0].current_format);
    ASSERT_EQ(1, outputs[0].pixel_formats.size());
    EXPECT_EQ(format, outputs[0].pixel_formats[0]);

    ASSERT_EQ(1u, outputs[1].modes.size());
    disp_mode = outputs[1].modes[0];
    EXPECT_EQ(external_pixel_size, disp_mode.size);
    EXPECT_EQ(external_vrefresh, disp_mode.vrefresh_hz);
    EXPECT_EQ(mg::DisplayConfigurationOutputId{1}, outputs[1].id);
    EXPECT_EQ(mg::DisplayConfigurationCardId{0}, outputs[1].card_id);
    EXPECT_TRUE(outputs[1].connected);
    EXPECT_TRUE(outputs[1].used);
    EXPECT_EQ(origin, outputs[1].top_left);
    EXPECT_EQ(0, outputs[1].current_mode_index);
    EXPECT_EQ(external_physical_size, outputs[1].physical_size_mm);
    EXPECT_EQ(format, outputs[1].current_format);
    ASSERT_EQ(1, outputs[1].pixel_formats.size());
    EXPECT_EQ(format, outputs[1].pixel_formats[0]);
}

TEST_F(Display, incorrect_display_configure_throws)
{
    mga::Display display(
        stub_db_factory,
        stub_gl_program_factory,
        stub_gl_config,
        null_display_report,
        mga::OverlayOptimization::enabled);
    auto config = display.configuration();
    config->for_each_output([](mg::UserDisplayConfigurationOutput const& c){
        c.current_format = mir_pixel_format_invalid;
    });
    EXPECT_THROW({
        display.configure(*config);
    }, std::logic_error); 

    config->for_each_output([](mg::UserDisplayConfigurationOutput const& c){
        c.current_format = mir_pixel_format_bgr_888;
    });
    EXPECT_THROW({
        display.configure(*config);
    }, std::logic_error); 
}

//TODO: the list does not support fb target rotation yet
TEST_F(Display, display_orientation_not_supported)
{
    mga::Display display(
        stub_db_factory,
        stub_gl_program_factory,
        stub_gl_config,
        null_display_report,
        mga::OverlayOptimization::enabled);

    auto config = display.configuration();
    config->for_each_output([](mg::UserDisplayConfigurationOutput const& c){
        c.orientation = mir_orientation_left;
    });
    display.configure(*config); 

    config = display.configuration();
    config->for_each_output([](mg::UserDisplayConfigurationOutput const& c){
        if (c.id == mg::DisplayConfigurationOutputId{0})
            EXPECT_EQ(mir_orientation_left, c.orientation);
    });
}

TEST_F(Display, keeps_subscription_to_hotplug)
{
    using namespace testing;
    std::shared_ptr<void> subscription = std::make_shared<int>(3433);
    auto use_count_before = subscription.use_count();
    stub_db_factory->with_next_config([&](mtd::MockHwcConfiguration& mock_config)
    {
        EXPECT_CALL(mock_config, subscribe_to_config_changes(_,_))
            .WillOnce(Return(subscription));
    });
    {
        mga::Display display(
            stub_db_factory,
            stub_gl_program_factory,
            stub_gl_config,
            null_display_report,
            mga::OverlayOptimization::enabled);
        EXPECT_THAT(subscription.use_count(), Gt(use_count_before));
    }
    EXPECT_THAT(subscription.use_count(), Eq(use_count_before));
}

TEST_F(Display, will_requery_display_configuration_after_hotplug)
{
    using namespace testing;
    std::shared_ptr<void> subscription = std::make_shared<int>(3433);
    std::function<void()> hotplug_fn = []{};

    mtd::StubDisplayConfigurationOutput attribs1
    {
        {33, 32},
        {31, 35},
        mir_pixel_format_abgr_8888,
        0.44,
        true,
    };
    mtd::StubDisplayConfigurationOutput attribs2
    {
        {3, 3},
        {1, 5},
        mir_pixel_format_abgr_8888,
        0.5544,
        true,
    };

    stub_db_factory->with_next_config([&](mtd::MockHwcConfiguration& mock_config)
    {
        EXPECT_CALL(mock_config, subscribe_to_config_changes(_,_))
            .WillOnce(DoAll(SaveArg<0>(&hotplug_fn), Return(subscription)));

        EXPECT_CALL(mock_config, active_config_for(mga::DisplayName::primary))
            .Times(2)
            .WillOnce(testing::Return(attribs1))
            .WillOnce(testing::Return(attribs2));
        EXPECT_CALL(mock_config, active_config_for(mga::DisplayName::external))
            .Times(2)
            .WillOnce(testing::Return(attribs1))
            .WillOnce(testing::Return(attribs2));
    });

    mga::Display display(
        stub_db_factory,
        stub_gl_program_factory,
        stub_gl_config,
        null_display_report,
        mga::OverlayOptimization::enabled);

    auto config = display.configuration();
    config->for_each_output([&](mg::UserDisplayConfigurationOutput const& c){
        EXPECT_THAT(c.modes[c.current_mode_index].size, Eq(attribs1.modes[attribs1.current_mode_index].size));
    });

    hotplug_fn();
    config = display.configuration();
    config = display.configuration();
    config->for_each_output([&](mg::UserDisplayConfigurationOutput const& c){
        EXPECT_THAT(c.modes[c.current_mode_index].size, Eq(attribs2.modes[attribs2.current_mode_index].size));
    });
}

TEST_F(Display, returns_correct_dbs_with_external_and_primary_output_at_start)
{
    using namespace testing;
    std::function<void()> hotplug_fn = []{};
    bool external_connected = true;
    stub_db_factory->with_next_config([&](mtd::MockHwcConfiguration& mock_config)
    {
        ON_CALL(mock_config, active_config_for(mga::DisplayName::primary))
            .WillByDefault(Return(mtd::StubDisplayConfigurationOutput{
                mg::DisplayConfigurationOutputId{0}, {20,20}, {4,4}, mir_pixel_format_abgr_8888, 50.0f, true}));

        ON_CALL(mock_config, active_config_for(mga::DisplayName::external))
            .WillByDefault(Invoke([&](mga::DisplayName)
            {
                return mtd::StubDisplayConfigurationOutput{mg::DisplayConfigurationOutputId{1},
                    {20,20}, {4,4}, mir_pixel_format_abgr_8888, 50.0f, external_connected};
            }));
        EXPECT_CALL(mock_config, subscribe_to_config_changes(_,_))
            .WillOnce(DoAll(SaveArg<0>(&hotplug_fn), Return(std::make_shared<char>('2'))));
    });

    mga::Display display(
        stub_db_factory,
        stub_gl_program_factory,
        stub_gl_config,
        null_display_report,
        mga::OverlayOptimization::enabled);

    auto group_count = 0;
    auto db_count = 0;
    auto db_group_counter = [&](mg::DisplaySyncGroup& group) {
        group_count++;
        group.for_each_display_buffer([&](mg::DisplayBuffer&) {db_count++;});
    };
    display.for_each_display_sync_group(db_group_counter);
    EXPECT_THAT(group_count, Eq(1));
    EXPECT_THAT(db_count, Eq(2));

    //hotplug external away
    external_connected = false;
    hotplug_fn();

    group_count = 0;
    db_count = 0;
    display.for_each_display_sync_group(db_group_counter);
    EXPECT_THAT(group_count, Eq(1));
    EXPECT_THAT(db_count, Eq(1));

    //hotplug external back 
    external_connected = true;
    hotplug_fn();

    group_count = 0;
    db_count = 0;
    display.for_each_display_sync_group(db_group_counter);
    EXPECT_THAT(group_count, Eq(1));
    EXPECT_THAT(db_count, Eq(2));
}

TEST_F(Display, turns_external_display_on_with_hotplug)
{
    using namespace testing;
    std::function<void()> hotplug_fn = []{};
    bool external_connected = true;
    stub_db_factory->with_next_config([&](mtd::MockHwcConfiguration& mock_config)
    {
        EXPECT_CALL(mock_config, subscribe_to_config_changes(_,_))
            .WillOnce(DoAll(SaveArg<0>(&hotplug_fn), Return(std::make_shared<char>('2'))));
        ON_CALL(mock_config, active_config_for(mga::DisplayName::primary))
            .WillByDefault(Return(mtd::StubDisplayConfigurationOutput{
                {20,20}, {4,4}, mir_pixel_format_abgr_8888, 50.0f, true}));
        ON_CALL(mock_config, active_config_for(mga::DisplayName::external))
            .WillByDefault(Invoke([&](mga::DisplayName)
            {
                return mtd::StubDisplayConfigurationOutput{
                    {20,20}, {4,4}, mir_pixel_format_abgr_8888, 50.0f, external_connected};
            }));


        testing::InSequence seq;
        EXPECT_CALL(mock_config, power_mode(mga::DisplayName::primary, _));
        EXPECT_CALL(mock_config, power_mode(mga::DisplayName::external, mir_power_mode_on));
        EXPECT_CALL(mock_config, power_mode(mga::DisplayName::external, mir_power_mode_on));
        EXPECT_CALL(mock_config, power_mode(mga::DisplayName::primary, _));
        EXPECT_CALL(mock_config, power_mode(mga::DisplayName::external, mir_power_mode_off));
    });

    mga::Display display(
        stub_db_factory,
        stub_gl_program_factory,
        stub_gl_config,
        null_display_report,
        mga::OverlayOptimization::enabled);

    //hotplug external away
    external_connected = false;
    hotplug_fn();
    display.for_each_display_sync_group([](mg::DisplaySyncGroup&){});

    //hotplug external back 
    external_connected = true;
    hotplug_fn();
    display.for_each_display_sync_group([](mg::DisplaySyncGroup&){});
}

TEST_F(Display, configures_external_display)
{
    using namespace testing;
    stub_db_factory->with_next_config([&](mtd::MockHwcConfiguration& mock_config)
    {
        ON_CALL(mock_config, active_config_for(mga::DisplayName::external))
            .WillByDefault(Return(mtd::StubDisplayConfigurationOutput{
                mg::DisplayConfigurationOutputId{1}, {0,0}, {0,0}, mir_pixel_format_abgr_8888, 0.0, true}));
        EXPECT_CALL(mock_config, power_mode(mga::DisplayName::primary, _))
            .Times(AnyNumber());
        InSequence seq;
        EXPECT_CALL(mock_config, power_mode(mga::DisplayName::external, mir_power_mode_on));
        EXPECT_CALL(mock_config, power_mode(mga::DisplayName::external, mir_power_mode_off));
        EXPECT_CALL(mock_config, power_mode(mga::DisplayName::external, mir_power_mode_suspend));
        EXPECT_CALL(mock_config, power_mode(mga::DisplayName::external, mir_power_mode_on));
        EXPECT_CALL(mock_config, power_mode(mga::DisplayName::external, mir_power_mode_off));
    });

    mga::Display display(
        stub_db_factory,
        stub_gl_program_factory,
        stub_gl_config,
        null_display_report,
        mga::OverlayOptimization::enabled);

    auto configuration = display.configuration();
    configuration->for_each_output([&](mg::UserDisplayConfigurationOutput& output) {
        output.power_mode = mir_power_mode_off;
    });
    display.configure(*configuration);

    configuration->for_each_output([&](mg::UserDisplayConfigurationOutput& output) {
        output.power_mode = mir_power_mode_suspend;
    });
    display.configure(*configuration);

    configuration->for_each_output([&](mg::UserDisplayConfigurationOutput& output) {
        output.power_mode = mir_power_mode_on;
    });
    display.configure(*configuration);

    configuration->for_each_output([&](mg::UserDisplayConfigurationOutput& output) {
        output.power_mode = mir_power_mode_off;
    });
    display.configure(*configuration);
}

TEST_F(Display, reports_vsync)
{
    using namespace testing;
    std::function<void(mga::DisplayName)> vsync_fn = [](mga::DisplayName){};
    auto report = std::make_shared<NiceMock<mtd::MockDisplayReport>>();
    EXPECT_CALL(*report, report_vsync(_));
    stub_db_factory->with_next_config([&](mtd::MockHwcConfiguration& mock_config)
    {
        EXPECT_CALL(mock_config, subscribe_to_config_changes(_,_))
            .WillOnce(DoAll(SaveArg<1>(&vsync_fn), Return(std::make_shared<char>('2'))));
    });

    mga::Display display(
        stub_db_factory,
        stub_gl_program_factory,
        stub_gl_config,
        report,
        mga::OverlayOptimization::enabled);

    vsync_fn(mga::DisplayName::primary);
}

<<<<<<< HEAD
TEST_F(Display, can_configure_positioning_of_dbs)
{
    using namespace testing;
    auto origin = geom::Point{0,0};
    geom::PointOffset offset{493,999};
    auto new_location = origin - offset;

=======
TEST_F(Display, reports_correct_card_information)
{
    using namespace testing;
>>>>>>> 2b17af36
    mga::Display display(
        stub_db_factory,
        stub_gl_program_factory,
        stub_gl_config,
        null_display_report,
        mga::OverlayOptimization::enabled);
<<<<<<< HEAD
    auto config = display.configuration();
    config->for_each_output([&](mg::UserDisplayConfigurationOutput& disp_conf) {
        disp_conf.top_left = disp_conf.top_left + offset;
    });
    display.configure(*config);

    config = display.configuration();
    config->for_each_output([&](mg::DisplayConfigurationOutput const& disp_conf) {
        EXPECT_THAT(disp_conf.top_left, Eq(new_location));
    });
=======

    int num_cards = 0;
    display.configuration()->for_each_card(
        [&](mg::DisplayConfigurationCard const& config)
        {
            EXPECT_THAT(config.max_simultaneous_outputs, Eq(2));
            num_cards++;
        });
    EXPECT_THAT(num_cards, Eq(1));
>>>>>>> 2b17af36
}<|MERGE_RESOLUTION|>--- conflicted
+++ resolved
@@ -804,26 +804,19 @@
     vsync_fn(mga::DisplayName::primary);
 }
 
-<<<<<<< HEAD
 TEST_F(Display, can_configure_positioning_of_dbs)
 {
     using namespace testing;
     auto origin = geom::Point{0,0};
-    geom::PointOffset offset{493,999};
+    geom::Displacement offset{493,999};
     auto new_location = origin - offset;
 
-=======
-TEST_F(Display, reports_correct_card_information)
-{
-    using namespace testing;
->>>>>>> 2b17af36
-    mga::Display display(
-        stub_db_factory,
-        stub_gl_program_factory,
-        stub_gl_config,
-        null_display_report,
-        mga::OverlayOptimization::enabled);
-<<<<<<< HEAD
+    mga::Display display(
+        stub_db_factory,
+        stub_gl_program_factory,
+        stub_gl_config,
+        null_display_report,
+        mga::OverlayOptimization::enabled);
     auto config = display.configuration();
     config->for_each_output([&](mg::UserDisplayConfigurationOutput& disp_conf) {
         disp_conf.top_left = disp_conf.top_left + offset;
@@ -834,15 +827,4 @@
     config->for_each_output([&](mg::DisplayConfigurationOutput const& disp_conf) {
         EXPECT_THAT(disp_conf.top_left, Eq(new_location));
     });
-=======
-
-    int num_cards = 0;
-    display.configuration()->for_each_card(
-        [&](mg::DisplayConfigurationCard const& config)
-        {
-            EXPECT_THAT(config.max_simultaneous_outputs, Eq(2));
-            num_cards++;
-        });
-    EXPECT_THAT(num_cards, Eq(1));
->>>>>>> 2b17af36
 }