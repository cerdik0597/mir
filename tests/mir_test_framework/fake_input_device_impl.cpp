/*
 * Copyright © 2015 Canonical Ltd.
 *
 * This program is free software: you can redistribute it and/or modify it
 * under the terms of the GNU General Public License version 3,
 * as published by the Free Software Foundation.
 *
 * This program is distributed in the hope that it will be useful,
 * but WITHOUT ANY WARRANTY; without even the implied warranty of
 * MERCHANTABILITY or FITNESS FOR A PARTICULAR PURPOSE.  See the
 * GNU General Public License for more details.
 *
 * You should have received a copy of the GNU General Public License
 * along with this program.  If not, see <http://www.gnu.org/licenses/>.
 *
 * Authored by: Andreas Pokorny <andreas.pokorny@canonical.com>
 */

#include "fake_input_device_impl.h"
#include "stub_input_platform.h"

#include "mir/input/input_device.h"
#include "mir/input/input_device_info.h"
#include "mir/input/input_sink.h"
#include "mir/input/pointer_settings.h"
#include "mir/input/event_builder.h"
#include "mir/dispatch/action_queue.h"
#include "mir/geometry/displacement.h"
<<<<<<< HEAD
#include "src/platforms/evdev/button_utils.h"
=======
#include "mir/module_deleter.h"
#include "src/platforms/evdev/input_modifier_utils.h"
>>>>>>> d41a7f25

#include "boost/throw_exception.hpp"

#include "mir/events/event_builders.h"

#include <chrono>

namespace mi = mir::input;
namespace mie = mi::evdev;
namespace md = mir::dispatch;
namespace mtf = mir_test_framework;

mtf::FakeInputDeviceImpl::FakeInputDeviceImpl(mi::InputDeviceInfo const& info)
    : queue{std::make_shared<md::ActionQueue>()}, device{std::make_shared<InputDevice>(info, queue)}
{
    mtf::StubInputPlatform::add(device);
}

void mtf::FakeInputDeviceImpl::emit_runtime_error()
{
    queue->enqueue([]()
                   {
                       throw std::runtime_error("runtime error in input device");
                   });
}

void mtf::FakeInputDeviceImpl::emit_event(synthesis::KeyParameters const& key)
{
    queue->enqueue([this, key]()
                   {
                       device->synthesize_events(key);
                   });
}

void mtf::FakeInputDeviceImpl::emit_event(synthesis::ButtonParameters const& button)
{
    queue->enqueue([this, button]()
                   {
                       device->synthesize_events(button);
                   });
}

void mtf::FakeInputDeviceImpl::emit_event(synthesis::MotionParameters const& motion)
{
    queue->enqueue([this, motion]()
                   {
                       device->synthesize_events(motion);
                   });
}

void mtf::FakeInputDeviceImpl::emit_event(synthesis::TouchParameters const& touch)
{
    queue->enqueue([this, touch]()
                   {
                       device->synthesize_events(touch);
                   });
}

mtf::FakeInputDeviceImpl::InputDevice::InputDevice(mi::InputDeviceInfo const& info,
                                                   std::shared_ptr<mir::dispatch::Dispatchable> const& dispatchable)
    : info(info), queue{dispatchable}, buttons{0}
{
}

void mtf::FakeInputDeviceImpl::InputDevice::synthesize_events(synthesis::KeyParameters const& key_params)
{
    xkb_keysym_t key_code = 0;

    auto event_time = std::chrono::duration_cast<std::chrono::nanoseconds>(
        std::chrono::system_clock::now().time_since_epoch());

    auto input_action =
        (key_params.action == synthesis::EventAction::Down) ? mir_keyboard_action_down : mir_keyboard_action_up;

    auto key_event = builder->key_event(event_time, input_action, key_code, key_params.scancode);

    if (!sink)
        BOOST_THROW_EXCEPTION(std::runtime_error("Device is not started."));
    sink->handle_input(*key_event);
}

void mtf::FakeInputDeviceImpl::InputDevice::synthesize_events(synthesis::ButtonParameters const& button)
{
    auto event_time = std::chrono::duration_cast<std::chrono::nanoseconds>(
        std::chrono::system_clock::now().time_since_epoch());
<<<<<<< HEAD
    auto action = update_buttons(button.action, mie::to_pointer_button(button.button));
=======
    auto action = update_buttons(button.action, mie::to_pointer_button(button.button, settings.handedness));
    auto event_modifiers = mie::expand_modifiers(modifiers);
>>>>>>> d41a7f25
    auto button_event = builder->pointer_event(event_time,
                                               action,
                                               buttons,
                                               pos.x.as_float(),
                                               pos.y.as_float(),
                                               scroll.x.as_float(),
                                               scroll.y.as_float(),
                                               0.0f,
                                               0.0f);

    if (!sink)
        BOOST_THROW_EXCEPTION(std::runtime_error("Device is not started."));
    sink->handle_input(*button_event);
}

MirPointerAction mtf::FakeInputDeviceImpl::InputDevice::update_buttons(synthesis::EventAction action, MirPointerButton button)
{
    if (action == synthesis::EventAction::Down)
    {
        buttons |= button;
        return mir_pointer_action_button_down;
    }
    else
    {
        buttons &= ~button;
        return mir_pointer_action_button_up;
    }
}

void mtf::FakeInputDeviceImpl::InputDevice::synthesize_events(synthesis::MotionParameters const& pointer)
{
    if (!sink)
        BOOST_THROW_EXCEPTION(std::runtime_error("Device is not started."));

    auto event_time = std::chrono::duration_cast<std::chrono::nanoseconds>(
        std::chrono::system_clock::now().time_since_epoch());
<<<<<<< HEAD
    update_position(pointer.rel_x, pointer.rel_y);
=======
    auto event_modifiers = mie::expand_modifiers(modifiers);
    // constant scaling is used here to simplify checking for the
    // expected results. Default settings of the device lead to no
    // scaling at all.
    auto acceleration = (settings.cursor_acceleration_bias + 1.0);
    auto rel_x = pointer.rel_x * acceleration;
    auto rel_y = pointer.rel_y * acceleration;
    
    update_position(rel_x, rel_y);
>>>>>>> d41a7f25
    auto pointer_event = builder->pointer_event(event_time,
                                                mir_pointer_action_motion,
                                                buttons,
                                                pos.x.as_float(),
                                                pos.y.as_float(),
                                                scroll.x.as_float(),
                                                scroll.y.as_float(),
                                                rel_x,
                                                rel_y);

    sink->handle_input(*pointer_event);
}

void mtf::FakeInputDeviceImpl::InputDevice::update_position(int rel_x, int rel_y)
{
    pos = pos + mir::geometry::Displacement{rel_x, rel_y};
    sink->confine_pointer(pos);
}

void mtf::FakeInputDeviceImpl::InputDevice::synthesize_events(synthesis::TouchParameters const& touch)
{
    if (!sink)
        BOOST_THROW_EXCEPTION(std::runtime_error("Device is not started."));

    auto event_time = std::chrono::duration_cast<std::chrono::nanoseconds>(
        std::chrono::system_clock::now().time_since_epoch());

    auto touch_event = builder->touch_event(event_time);

    auto touch_action = mir_touch_action_up;
    if (touch.action == synthesis::TouchParameters::Action::Tap)
        touch_action = mir_touch_action_down;
    else if (touch.action == synthesis::TouchParameters::Action::Move)
        touch_action = mir_touch_action_change;

    MirTouchId touch_id = 1;
    float pressure = 1.0f;

    float abs_x = touch.abs_x;
    float abs_y = touch.abs_y;
    map_touch_coordinates(abs_x, abs_y);
    // those values would need scaling too as soon as they can be controlled by the caller
    float touch_major = 5.0f;
    float touch_minor = 8.0f;
    float size_value = 8.0f;

    builder->add_touch(*touch_event,
                       touch_id,
                       touch_action,
                       mir_touch_tooltype_finger,
                       abs_x,
                       abs_y,
                       pressure,
                       touch_major,
                       touch_minor,
                       size_value);

    sink->handle_input(*touch_event);
}

mir::optional_value<mi::PointerSettings> mtf::FakeInputDeviceImpl::InputDevice::get_pointer_settings() const
{
    mir::optional_value<mi::PointerSettings> ret;
    if (!contains(info.capabilities, mi::DeviceCapability::pointer))
        return ret;

    ret = mi::PointerSettings();
    return ret;
}

void mtf::FakeInputDeviceImpl::InputDevice::apply_settings(mi::PointerSettings const& settings)
{
    if (!contains(info.capabilities, mi::DeviceCapability::pointer))
        return;
    this->settings = settings;
}

void mtf::FakeInputDeviceImpl::InputDevice::map_touch_coordinates(float& x, float& y)
{
    // TODO take orientation of input sink into account?
    auto area = sink->bounding_rectangle();
    auto touch_range = FakeInputDevice::maximum_touch_axis_value - FakeInputDevice::minimum_touch_axis_value + 1;
    auto x_scale = area.size.width.as_float() / float(touch_range);
    auto y_scale = area.size.height.as_float() / float(touch_range);
    x = (x - float(FakeInputDevice::minimum_touch_axis_value))*x_scale + area.top_left.x.as_float();
    y = (y - float(FakeInputDevice::minimum_touch_axis_value))*y_scale + area.top_left.y.as_float();
}

void mtf::FakeInputDeviceImpl::InputDevice::start(mi::InputSink* destination, mi::EventBuilder* event_builder)
{
    sink = destination;
    builder = event_builder;
    mtf::StubInputPlatform::register_dispatchable(queue);
}

void mtf::FakeInputDeviceImpl::InputDevice::stop()
{
    sink = nullptr;
    builder = nullptr;
    mtf::StubInputPlatform::unregister_dispatchable(queue);
}<|MERGE_RESOLUTION|>--- conflicted
+++ resolved
@@ -26,12 +26,7 @@
 #include "mir/input/event_builder.h"
 #include "mir/dispatch/action_queue.h"
 #include "mir/geometry/displacement.h"
-<<<<<<< HEAD
 #include "src/platforms/evdev/button_utils.h"
-=======
-#include "mir/module_deleter.h"
-#include "src/platforms/evdev/input_modifier_utils.h"
->>>>>>> d41a7f25
 
 #include "boost/throw_exception.hpp"
 
@@ -117,12 +112,7 @@
 {
     auto event_time = std::chrono::duration_cast<std::chrono::nanoseconds>(
         std::chrono::system_clock::now().time_since_epoch());
-<<<<<<< HEAD
-    auto action = update_buttons(button.action, mie::to_pointer_button(button.button));
-=======
     auto action = update_buttons(button.action, mie::to_pointer_button(button.button, settings.handedness));
-    auto event_modifiers = mie::expand_modifiers(modifiers);
->>>>>>> d41a7f25
     auto button_event = builder->pointer_event(event_time,
                                                action,
                                                buttons,
@@ -159,19 +149,14 @@
 
     auto event_time = std::chrono::duration_cast<std::chrono::nanoseconds>(
         std::chrono::system_clock::now().time_since_epoch());
-<<<<<<< HEAD
-    update_position(pointer.rel_x, pointer.rel_y);
-=======
-    auto event_modifiers = mie::expand_modifiers(modifiers);
     // constant scaling is used here to simplify checking for the
     // expected results. Default settings of the device lead to no
     // scaling at all.
     auto acceleration = (settings.cursor_acceleration_bias + 1.0);
     auto rel_x = pointer.rel_x * acceleration;
     auto rel_y = pointer.rel_y * acceleration;
-    
+
     update_position(rel_x, rel_y);
->>>>>>> d41a7f25
     auto pointer_event = builder->pointer_event(event_time,
                                                 mir_pointer_action_motion,
                                                 buttons,
