/*
 * Copyright © 2012 Canonical Ltd.
 *
 * This program is free software: you can redistribute it and/or modify
 * it under the terms of the GNU General Public License version 3 as
 * published by the Free Software Foundation.
 *
 * This program is distributed in the hope that it will be useful,
 * but WITHOUT ANY WARRANTY; without even the implied warranty of
 * MERCHANTABILITY or FITNESS FOR A PARTICULAR PURPOSE.  See the
 * GNU General Public License for more details.
 *
 * You should have received a copy of the GNU General Public License
 * along with this program.  If not, see <http://www.gnu.org/licenses/>.
 *
 * Authored by: Kevin DuBois <kevin.dubois@canonical.com>
 */

#include "mir_test_framework/process.h"

#include "mir/graphics/buffer_properties.h"
#include "mir/graphics/buffer_initializer.h"
#include "mir/graphics/android/native_buffer.h"
#include "src/server/graphics/android/android_graphic_buffer_allocator.h"

#include "mir_test/draw/android_graphics.h"
#include "mir_test/draw/patterns.h"
#include "mir_test/stub_server_tool.h"
#include "mir_test/test_protobuf_server.h"

#include "mir/frontend/connector.h"

#include <iostream>
#include <gmock/gmock.h>
#include <thread>
#include <hardware/gralloc.h>
#include <EGL/egl.h>
#include <GLES2/gl2.h>

namespace mtf = mir_test_framework;
namespace mt=mir::test;
namespace mtd=mir::test::draw;
namespace mc=mir::compositor;
namespace mga=mir::graphics::android;
namespace mg=mir::graphics;
namespace geom=mir::geometry;

namespace
{
static int test_width  = 300;
static int test_height = 200;
}

namespace mir
{
namespace test
{
/* client code */
static void connected_callback(MirConnection *connection, void* context)
{
    MirConnection** tmp = (MirConnection**) context;
    *tmp = connection;
}
static void create_callback(MirSurface *surface, void*context)
{
    MirSurface** surf = (MirSurface**) context;
    *surf = surface;
}

static uint32_t pattern0 [2][2] = {{0x12345678, 0x23456789},
                                   {0x34567890, 0x45678901}};

static uint32_t pattern1 [2][2] = {{0xFFFFFFFF, 0xFFFF0000},
                                   {0xFF00FF00, 0xFF0000FF}};
struct TestClient
{
    static MirPixelFormat select_format_for_visual_id(int visual_id)
    {
        if (visual_id == 5)
            return mir_pixel_format_argb_8888;
        if (visual_id == 1)
            return mir_pixel_format_abgr_8888;

        return mir_pixel_format_invalid;
    }

    static void sig_handle(int)
    {
    }

    static int render_single()
    {
        if (signal(SIGCONT, sig_handle) == SIG_ERR)
            return -1;
        pause();

        MirConnection* connection = NULL;
        MirSurface* surface;
        MirSurfaceParameters surface_parameters;

         /* establish connection. wait for server to come up */
        while (connection == NULL)
        {
            mir_wait_for(mir_connect("./test_socket_surface", "test_renderer",
                                         &connected_callback, &connection));
            std::this_thread::sleep_for(std::chrono::milliseconds(10));
        }
        /* make surface */
        surface_parameters.name = "testsurface";
        surface_parameters.width = test_width;
        surface_parameters.height = test_height;
        surface_parameters.pixel_format = mir_pixel_format_abgr_8888;
        mir_wait_for(mir_connection_create_surface(connection,
                                                   &surface_parameters,
                                                   &create_callback,
                                                   &surface));

        auto graphics_region = std::make_shared<MirGraphicsRegion>();
        /* grab a buffer*/
        mir_surface_get_graphics_region(surface, graphics_region.get());

        /* render pattern */
        mtd::DrawPatternCheckered<2,2> draw_pattern0(mt::pattern0);
        draw_pattern0.draw(graphics_region);
 
        mir_surface_swap_buffers_sync(surface);

        mir_wait_for(mir_surface_release(surface, &create_callback, &surface));

        /* release */
        mir_connection_release(connection);
        return 0;
    }

    static int render_double()
    {
        if (signal(SIGCONT, sig_handle) == SIG_ERR)
            return -1;
        pause();

        MirConnection* connection = NULL;
        MirSurface* surface;
        MirSurfaceParameters surface_parameters;

         /* establish connection. wait for server to come up */
        while (connection == NULL)
        {
            mir_wait_for(mir_connect("./test_socket_surface", "test_renderer",
                                         &connected_callback, &connection));
            std::this_thread::sleep_for(std::chrono::milliseconds(10));
        }
        /* make surface */
        surface_parameters.name = "testsurface";
        surface_parameters.width = test_width;
        surface_parameters.height = test_height;
        surface_parameters.pixel_format = mir_pixel_format_abgr_8888;

        mir_wait_for(mir_connection_create_surface(connection,
                                                   &surface_parameters,
                                                   &create_callback,
                                                   &surface));

        auto graphics_region = std::make_shared<MirGraphicsRegion>();
        mir_surface_get_graphics_region( surface, graphics_region.get());
        mtd::DrawPatternCheckered<2,2> draw_pattern0(mt::pattern0);
        draw_pattern0.draw(graphics_region);

        mir_surface_swap_buffers_sync(surface);
        mir_surface_get_graphics_region( surface, graphics_region.get());
        mtd::DrawPatternCheckered<2,2> draw_pattern1(mt::pattern1);
        draw_pattern1.draw(graphics_region);

        mir_surface_swap_buffers_sync(surface);

        mir_wait_for(mir_surface_release(surface, &create_callback, &surface));

        /* release */
        mir_connection_release(connection);
        return 0;
    }

    static MirSurface* create_mir_surface(MirConnection * connection, EGLDisplay display, EGLConfig config)
    {
        int visual_id;
        eglGetConfigAttrib(display, config, EGL_NATIVE_VISUAL_ID, &visual_id);

        /* make surface */
        MirSurfaceParameters surface_parameters;
        surface_parameters.name = "testsurface";
        surface_parameters.width = test_width;
        surface_parameters.height = test_height;
        surface_parameters.pixel_format = select_format_for_visual_id(visual_id);
        return mir_connection_create_surface_sync(connection, &surface_parameters);
    }

    static int render_accelerated()
    {
        if (signal(SIGCONT, sig_handle) == SIG_ERR)
            return -1;
        pause();

        int major, minor, n;
        EGLContext context;
        EGLSurface egl_surface;
        EGLConfig egl_config;
        EGLint attribs[] = {
            EGL_SURFACE_TYPE, EGL_WINDOW_BIT,
            EGL_BUFFER_SIZE, 32,
            EGL_RENDERABLE_TYPE, EGL_OPENGL_ES2_BIT,
            EGL_NONE };
        EGLint context_attribs[] = { EGL_CONTEXT_CLIENT_VERSION, 2, EGL_NONE };

        auto connection = mir_connect_sync("./test_socket_surface", "test_renderer");

        auto native_display = mir_connection_get_egl_native_display(connection);
        auto egl_display = eglGetDisplay(native_display);
        eglInitialize(egl_display, &major, &minor);
        eglChooseConfig(egl_display, attribs, &egl_config, 1, &n); 

        auto mir_surface = create_mir_surface(connection, egl_display, egl_config); 
        auto native_window = static_cast<EGLNativeWindowType>(
            mir_surface_get_egl_native_window(mir_surface)); 
    
        egl_surface = eglCreateWindowSurface(egl_display, egl_config, native_window, NULL);
        context = eglCreateContext(egl_display, egl_config, EGL_NO_CONTEXT, context_attribs);
        eglMakeCurrent(egl_display, egl_surface, egl_surface, context);

        glClearColor(1.0, 0.0, 0.0, 1.0);
        glClear(GL_COLOR_BUFFER_BIT);

        eglSwapBuffers(egl_display, egl_surface);
        
        mir_surface_release_sync(mir_surface);

        /* release */
        mir_connection_release(connection);
        return 0;
    }

    static int render_accelerated_double()
    {
        if (signal(SIGCONT, sig_handle) == SIG_ERR)
            return -1;
        pause();

        int major, minor, n;
        EGLContext context;
        EGLSurface egl_surface;
        EGLConfig egl_config;
        EGLint attribs[] = {
            EGL_SURFACE_TYPE, EGL_WINDOW_BIT,
            EGL_BUFFER_SIZE, 32,
            EGL_RENDERABLE_TYPE, EGL_OPENGL_ES2_BIT,
            EGL_NONE };
        EGLint context_attribs[] = { EGL_CONTEXT_CLIENT_VERSION, 2, EGL_NONE };

        auto connection = mir_connect_sync("./test_socket_surface", "test_renderer");

        auto native_display = mir_connection_get_egl_native_display(connection);
        auto egl_display = eglGetDisplay(native_display);
        eglInitialize(egl_display, &major, &minor);
        eglChooseConfig(egl_display, attribs, &egl_config, 1, &n); 

        auto mir_surface = create_mir_surface(connection, egl_display, egl_config); 
        auto native_window = static_cast<EGLNativeWindowType>(
            mir_surface_get_egl_native_window(mir_surface)); 
    
        egl_surface = eglCreateWindowSurface(egl_display, egl_config, native_window, NULL);
        context = eglCreateContext(egl_display, egl_config, EGL_NO_CONTEXT, context_attribs);
        eglMakeCurrent(egl_display, egl_surface, egl_surface, context);

        //draw red
        glClearColor(1.0, 0.0, 0.0, 1.0);
        glClear(GL_COLOR_BUFFER_BIT);
        eglSwapBuffers(egl_display, egl_surface);

        //draw green 
        glClearColor(0.0, 1.0, 0.0, 1.0);
        glClear(GL_COLOR_BUFFER_BIT);
        eglSwapBuffers(egl_display, egl_surface);
        
        mir_surface_release_sync(mir_surface);

        mir_connection_release(connection);
        return 0;
    }

    static int exit_function()
    {
        return EXIT_SUCCESS;
    }
};

/* server code */
struct StubServerGenerator : public mt::StubServerTool
{
<<<<<<< HEAD
    StubServerGenerator(std::shared_ptr<MirNativeBuffer> const& handle0,
                        std::shared_ptr<MirNativeBuffer> const& handle1)
     : handle0(handle0),
       handle1(handle1),
       next_buffer_count(0),
       buffer_count(2)
=======
    StubServerGenerator(std::shared_ptr<mg::NativeBuffer> const& handle, int id)
     : handle(handle),
       next_received(false),
       next_allowed(false),
       handle_id(id)
>>>>>>> da128e26
    {
    }

    void create_surface(google::protobuf::RpcController* /*controller*/,
                 const mir::protobuf::SurfaceParameters* request,
                 mir::protobuf::Surface* response,
                 google::protobuf::Closure* done)
    {
        auto next_handle = get_next_handle();

        response->mutable_id()->set_value(13); //surface id
        response->set_width(test_width);
        response->set_height(test_height);
        surface_pf = geom::PixelFormat(request->pixel_format());
        response->set_pixel_format(request->pixel_format());
<<<<<<< HEAD
        response->mutable_buffer()->set_buffer_id(next_buffer_count % buffer_count);
        response->mutable_buffer()->set_stride(next_handle->stride);

        response->mutable_buffer()->set_fds_on_side_channel(1);
        native_handle_t const* native_handle = next_handle->handle;
        for(auto i=0; i < native_handle->numFds; i++)
=======
        response->mutable_buffer()->set_buffer_id(handle_id);
        response->mutable_buffer()->set_stride(handle->anwb()->stride);

        response->mutable_buffer()->set_fds_on_side_channel(1);
        native_handle_t const* native_handle = handle->handle();
        for(auto i=0; i<native_handle->numFds; i++)
>>>>>>> da128e26
            response->mutable_buffer()->add_fd(native_handle->data[i]);
        for(auto i=0; i < native_handle->numInts; i++)
            response->mutable_buffer()->add_data(native_handle->data[native_handle->numFds+i]);

        std::unique_lock<std::mutex> lock(guard);
        surface_name = request->surface_name();
        wait_condition.notify_one();

        done->Run();
    }

    virtual void next_buffer(
        ::google::protobuf::RpcController* /*controller*/,
        ::mir::protobuf::SurfaceId const* /*request*/,
        ::mir::protobuf::Buffer* response,
        ::google::protobuf::Closure* done)
    {
        auto next_handle = get_next_handle();
        response->set_buffer_id(next_buffer_count % buffer_count);

        response->set_fds_on_side_channel(1);
<<<<<<< HEAD
        native_handle_t const* native_handle = next_handle->handle;
        response->set_stride(next_handle->stride);
=======
        native_handle_t const* native_handle = handle->handle();
        response->set_stride(handle->anwb()->stride);
>>>>>>> da128e26
        for(auto i=0; i<native_handle->numFds; i++)
            response->add_fd(native_handle->data[i]);
        for(auto i=0; i<native_handle->numInts; i++)
            response->add_data(native_handle->data[native_handle->numFds+i]);

        done->Run();
    }

    std::shared_ptr<MirNativeBuffer> get_next_handle()
    {
        std::swap(handle0, handle1);
        next_buffer_count++;
        return handle0;
    }

    std::shared_ptr<MirNativeBuffer> second_to_last_returned()
    {
        return handle0;
    }

<<<<<<< HEAD
    std::shared_ptr<MirNativeBuffer> last_returned()
=======
    void set_handle(std::shared_ptr<mg::NativeBuffer> const& pack, int id)
>>>>>>> da128e26
    {
        return handle1;
    }

<<<<<<< HEAD
    uint32_t red_value_for_surface()
    {
        if ((surface_pf == geom::PixelFormat::abgr_8888) || (surface_pf == geom::PixelFormat::xbgr_8888))
            return 0xFF0000FF;
=======
private:
    std::shared_ptr<mg::NativeBuffer> handle;
>>>>>>> da128e26

        if ((surface_pf == geom::PixelFormat::argb_8888) || (surface_pf == geom::PixelFormat::xrgb_8888))
            return 0xFFFF0000;

        return 0x0;
    }

    uint32_t green_value_for_surface()
    {
        return 0xFF00FF00;
    }

private:
    geom::PixelFormat surface_pf; //must be a 32 bit one;
    std::shared_ptr<MirNativeBuffer> handle0, handle1;
    int next_buffer_count;
    int const buffer_count;
};

}
}

struct TestClientIPCRender : public testing::Test
{
    /* kdub -- some of the (less thoroughly tested) android blob drivers annoyingly keep
       static state about what process they are in. Once you fork, this info is invalid,
       yet the driver uses the info and bad things happen.
       Fork all needed processes before touching the blob! */
    static void SetUpTestCase() {
        render_single_client_process = mtf::fork_and_run_in_a_different_process(
            mt::TestClient::render_single,
            mt::TestClient::exit_function);

        render_double_client_process = mtf::fork_and_run_in_a_different_process(
            mt::TestClient::render_double,
            mt::TestClient::exit_function);

        render_accelerated_process
             = mtf::fork_and_run_in_a_different_process(
                            mt::TestClient::render_accelerated,
                            mt::TestClient::exit_function);

        render_accelerated_process_double
             = mtf::fork_and_run_in_a_different_process(
                            mt::TestClient::render_accelerated_double,
                            mt::TestClient::exit_function);
    }

    void SetUp() {
        ASSERT_FALSE(mtd::is_surface_flinger_running());

        auto size = geom::Size{test_width, test_height};
        auto pf = geom::PixelFormat::argb_8888;

        buffer_converter = std::make_shared<mtd::TestGrallocMapper>();

        auto initializer = std::make_shared<mg::NullBufferInitializer>();
        auto allocator = std::make_shared<mga::AndroidGraphicBufferAllocator> (initializer);
        mg::BufferProperties properties(size, pf, mg::BufferUsage::hardware);
        android_buffer0 = allocator->alloc_buffer(properties);
        android_buffer1 = allocator->alloc_buffer(properties);

        auto handle0 = android_buffer0->native_buffer_handle();
        auto handle1 = android_buffer1->native_buffer_handle();

        /* start a server */
        mock_server = std::make_shared<mt::StubServerGenerator>(handle0, handle1);
        test_server = std::make_shared<mt::TestProtobufServer>("./test_socket_surface", mock_server);
        test_server->comm->start();
    }

    void TearDown()
    {
        test_server.reset();
    }

    mir::protobuf::Connection response;

    std::shared_ptr<mt::TestProtobufServer> test_server;
    std::shared_ptr<mt::StubServerGenerator> mock_server;

    std::shared_ptr<mtd::TestGrallocMapper> buffer_converter;
    std::shared_ptr<mtf::Process> client_process;

<<<<<<< HEAD
    std::shared_ptr<mg::Buffer> android_buffer0;
    std::shared_ptr<mg::Buffer> android_buffer1;
=======
    std::shared_ptr<mg::NativeBuffer> handle;
    std::shared_ptr<mg::NativeBuffer> second_handle;

    std::shared_ptr<mg::Buffer> android_buffer;
    std::shared_ptr<mg::Buffer> second_android_buffer;
    std::shared_ptr<mga::AndroidGraphicBufferAllocator>  allocator;
>>>>>>> da128e26

    static std::shared_ptr<mtf::Process> render_single_client_process;
    static std::shared_ptr<mtf::Process> render_double_client_process;
    static std::shared_ptr<mtf::Process> render_accelerated_process;
    static std::shared_ptr<mtf::Process> render_accelerated_process_double;
};
std::shared_ptr<mtf::Process> TestClientIPCRender::render_single_client_process;
std::shared_ptr<mtf::Process> TestClientIPCRender::render_double_client_process;
std::shared_ptr<mtf::Process> TestClientIPCRender::render_accelerated_process;
std::shared_ptr<mtf::Process> TestClientIPCRender::render_accelerated_process_double;

TEST_F(TestClientIPCRender, test_render_single)
{
    mtd::DrawPatternCheckered<2,2> rendered_pattern(mt::pattern0);
    /* activate client */
    render_single_client_process->cont();

    /* wait for client to finish */
    EXPECT_TRUE(render_single_client_process->wait_for_termination().succeeded());

    /* check content */
<<<<<<< HEAD
    auto last_handle = mock_server->last_returned();
    EXPECT_TRUE(rendered_pattern.check(buffer_converter->graphic_region_from_handle(last_handle)));
=======
    auto region = buffer_converter->graphic_region_from_handle(handle->anwb());
    EXPECT_TRUE(rendered_pattern.check(region));
>>>>>>> da128e26
}

TEST_F(TestClientIPCRender, test_render_double)
{
    mtd::DrawPatternCheckered<2,2> rendered_pattern0(mt::pattern0);
    mtd::DrawPatternCheckered<2,2> rendered_pattern1(mt::pattern1);
    /* activate client */
    render_double_client_process->cont();

<<<<<<< HEAD
    /* wait for client to finish */
    EXPECT_TRUE(render_double_client_process->wait_for_termination().succeeded());

    auto second_to_last_handle = mock_server->second_to_last_returned();
    auto region = buffer_converter->graphic_region_from_handle(second_to_last_handle);
    EXPECT_TRUE(rendered_pattern0.check(region));

    auto last_handle = mock_server->last_returned();
    auto second_region = buffer_converter->graphic_region_from_handle(last_handle);
    EXPECT_TRUE(rendered_pattern1.check(second_region));
=======
    /* wait for next buffer */
    mock_server->wait_on_next_buffer();
    auto region = buffer_converter->graphic_region_from_handle(handle->anwb());
    EXPECT_TRUE(rendered_pattern0.check(region));

    mock_server->set_handle(second_handle, 15);
    mock_server->allow_next_continue();

    /* wait for client to finish */
    EXPECT_TRUE(render_double_client_process->wait_for_termination().succeeded());

    auto second_region = buffer_converter->graphic_region_from_handle(second_handle->anwb());
    EXPECT_TRUE(rendered_pattern1.check(second_region));
}

TEST_F(TestClientIPCRender, test_second_render_with_same_buffer)
{
    mtd::DrawPatternCheckered<2,2> rendered_pattern(mt::pattern1);
    /* activate client */
    second_render_with_same_buffer_client_process->cont();

    /* wait for next buffer */
    mock_server->wait_on_next_buffer();
    mock_server->allow_next_continue();

    /* wait for client to finish */
    EXPECT_TRUE(second_render_with_same_buffer_client_process->wait_for_termination().succeeded());

    /* check content */
    auto region = buffer_converter->graphic_region_from_handle(handle->anwb());
    EXPECT_TRUE(rendered_pattern.check(region));
>>>>>>> da128e26
}

TEST_F(TestClientIPCRender, test_accelerated_render)
{
    render_accelerated_process->cont();
    EXPECT_TRUE(render_accelerated_process->wait_for_termination().succeeded());

    /* check content */
<<<<<<< HEAD
    mtd::DrawPatternSolid red_pattern(mock_server->red_value_for_surface());
    auto last_handle = mock_server->last_returned();
    EXPECT_TRUE(red_pattern.check(buffer_converter->graphic_region_from_handle(last_handle)));
=======
    auto region = buffer_converter->graphic_region_from_handle(handle->anwb());
    EXPECT_TRUE(red_pattern.check(region));
>>>>>>> da128e26
}

TEST_F(TestClientIPCRender, test_accelerated_render_double)
{
    render_accelerated_process_double->cont();
    EXPECT_TRUE(render_accelerated_process_double->wait_for_termination().succeeded());

    /* check content */
<<<<<<< HEAD
    mtd::DrawPatternSolid red_pattern(mock_server->red_value_for_surface());
    auto second_to_last_handle = mock_server->second_to_last_returned();
    auto region = buffer_converter->graphic_region_from_handle(second_to_last_handle);
    EXPECT_TRUE(red_pattern.check(region));

    mtd::DrawPatternSolid green_pattern(mock_server->green_value_for_surface());
    auto last_handle = mock_server->last_returned();
    auto second_region = buffer_converter->graphic_region_from_handle(last_handle);
=======
    auto region = buffer_converter->graphic_region_from_handle(handle->anwb());
    EXPECT_TRUE(red_pattern.check(region));

    auto second_region = buffer_converter->graphic_region_from_handle(second_handle->anwb());
>>>>>>> da128e26
    EXPECT_TRUE(green_pattern.check(second_region));
}<|MERGE_RESOLUTION|>--- conflicted
+++ resolved
@@ -294,20 +294,12 @@
 /* server code */
 struct StubServerGenerator : public mt::StubServerTool
 {
-<<<<<<< HEAD
     StubServerGenerator(std::shared_ptr<MirNativeBuffer> const& handle0,
                         std::shared_ptr<MirNativeBuffer> const& handle1)
      : handle0(handle0),
        handle1(handle1),
        next_buffer_count(0),
        buffer_count(2)
-=======
-    StubServerGenerator(std::shared_ptr<mg::NativeBuffer> const& handle, int id)
-     : handle(handle),
-       next_received(false),
-       next_allowed(false),
-       handle_id(id)
->>>>>>> da128e26
     {
     }
 
@@ -323,21 +315,12 @@
         response->set_height(test_height);
         surface_pf = geom::PixelFormat(request->pixel_format());
         response->set_pixel_format(request->pixel_format());
-<<<<<<< HEAD
         response->mutable_buffer()->set_buffer_id(next_buffer_count % buffer_count);
         response->mutable_buffer()->set_stride(next_handle->stride);
-
-        response->mutable_buffer()->set_fds_on_side_channel(1);
-        native_handle_t const* native_handle = next_handle->handle;
-        for(auto i=0; i < native_handle->numFds; i++)
-=======
-        response->mutable_buffer()->set_buffer_id(handle_id);
-        response->mutable_buffer()->set_stride(handle->anwb()->stride);
 
         response->mutable_buffer()->set_fds_on_side_channel(1);
         native_handle_t const* native_handle = handle->handle();
         for(auto i=0; i<native_handle->numFds; i++)
->>>>>>> da128e26
             response->mutable_buffer()->add_fd(native_handle->data[i]);
         for(auto i=0; i < native_handle->numInts; i++)
             response->mutable_buffer()->add_data(native_handle->data[native_handle->numFds+i]);
@@ -359,13 +342,8 @@
         response->set_buffer_id(next_buffer_count % buffer_count);
 
         response->set_fds_on_side_channel(1);
-<<<<<<< HEAD
         native_handle_t const* native_handle = next_handle->handle;
         response->set_stride(next_handle->stride);
-=======
-        native_handle_t const* native_handle = handle->handle();
-        response->set_stride(handle->anwb()->stride);
->>>>>>> da128e26
         for(auto i=0; i<native_handle->numFds; i++)
             response->add_fd(native_handle->data[i]);
         for(auto i=0; i<native_handle->numInts; i++)
@@ -386,24 +364,15 @@
         return handle0;
     }
 
-<<<<<<< HEAD
     std::shared_ptr<MirNativeBuffer> last_returned()
-=======
-    void set_handle(std::shared_ptr<mg::NativeBuffer> const& pack, int id)
->>>>>>> da128e26
     {
         return handle1;
     }
 
-<<<<<<< HEAD
     uint32_t red_value_for_surface()
     {
         if ((surface_pf == geom::PixelFormat::abgr_8888) || (surface_pf == geom::PixelFormat::xbgr_8888))
             return 0xFF0000FF;
-=======
-private:
-    std::shared_ptr<mg::NativeBuffer> handle;
->>>>>>> da128e26
 
         if ((surface_pf == geom::PixelFormat::argb_8888) || (surface_pf == geom::PixelFormat::xrgb_8888))
             return 0xFFFF0000;
@@ -488,17 +457,8 @@
     std::shared_ptr<mtd::TestGrallocMapper> buffer_converter;
     std::shared_ptr<mtf::Process> client_process;
 
-<<<<<<< HEAD
     std::shared_ptr<mg::Buffer> android_buffer0;
     std::shared_ptr<mg::Buffer> android_buffer1;
-=======
-    std::shared_ptr<mg::NativeBuffer> handle;
-    std::shared_ptr<mg::NativeBuffer> second_handle;
-
-    std::shared_ptr<mg::Buffer> android_buffer;
-    std::shared_ptr<mg::Buffer> second_android_buffer;
-    std::shared_ptr<mga::AndroidGraphicBufferAllocator>  allocator;
->>>>>>> da128e26
 
     static std::shared_ptr<mtf::Process> render_single_client_process;
     static std::shared_ptr<mtf::Process> render_double_client_process;
@@ -520,13 +480,8 @@
     EXPECT_TRUE(render_single_client_process->wait_for_termination().succeeded());
 
     /* check content */
-<<<<<<< HEAD
     auto last_handle = mock_server->last_returned();
     EXPECT_TRUE(rendered_pattern.check(buffer_converter->graphic_region_from_handle(last_handle)));
-=======
-    auto region = buffer_converter->graphic_region_from_handle(handle->anwb());
-    EXPECT_TRUE(rendered_pattern.check(region));
->>>>>>> da128e26
 }
 
 TEST_F(TestClientIPCRender, test_render_double)
@@ -536,7 +491,6 @@
     /* activate client */
     render_double_client_process->cont();
 
-<<<<<<< HEAD
     /* wait for client to finish */
     EXPECT_TRUE(render_double_client_process->wait_for_termination().succeeded());
 
@@ -547,39 +501,6 @@
     auto last_handle = mock_server->last_returned();
     auto second_region = buffer_converter->graphic_region_from_handle(last_handle);
     EXPECT_TRUE(rendered_pattern1.check(second_region));
-=======
-    /* wait for next buffer */
-    mock_server->wait_on_next_buffer();
-    auto region = buffer_converter->graphic_region_from_handle(handle->anwb());
-    EXPECT_TRUE(rendered_pattern0.check(region));
-
-    mock_server->set_handle(second_handle, 15);
-    mock_server->allow_next_continue();
-
-    /* wait for client to finish */
-    EXPECT_TRUE(render_double_client_process->wait_for_termination().succeeded());
-
-    auto second_region = buffer_converter->graphic_region_from_handle(second_handle->anwb());
-    EXPECT_TRUE(rendered_pattern1.check(second_region));
-}
-
-TEST_F(TestClientIPCRender, test_second_render_with_same_buffer)
-{
-    mtd::DrawPatternCheckered<2,2> rendered_pattern(mt::pattern1);
-    /* activate client */
-    second_render_with_same_buffer_client_process->cont();
-
-    /* wait for next buffer */
-    mock_server->wait_on_next_buffer();
-    mock_server->allow_next_continue();
-
-    /* wait for client to finish */
-    EXPECT_TRUE(second_render_with_same_buffer_client_process->wait_for_termination().succeeded());
-
-    /* check content */
-    auto region = buffer_converter->graphic_region_from_handle(handle->anwb());
-    EXPECT_TRUE(rendered_pattern.check(region));
->>>>>>> da128e26
 }
 
 TEST_F(TestClientIPCRender, test_accelerated_render)
@@ -588,14 +509,9 @@
     EXPECT_TRUE(render_accelerated_process->wait_for_termination().succeeded());
 
     /* check content */
-<<<<<<< HEAD
     mtd::DrawPatternSolid red_pattern(mock_server->red_value_for_surface());
     auto last_handle = mock_server->last_returned();
     EXPECT_TRUE(red_pattern.check(buffer_converter->graphic_region_from_handle(last_handle)));
-=======
-    auto region = buffer_converter->graphic_region_from_handle(handle->anwb());
-    EXPECT_TRUE(red_pattern.check(region));
->>>>>>> da128e26
 }
 
 TEST_F(TestClientIPCRender, test_accelerated_render_double)
@@ -604,7 +520,6 @@
     EXPECT_TRUE(render_accelerated_process_double->wait_for_termination().succeeded());
 
     /* check content */
-<<<<<<< HEAD
     mtd::DrawPatternSolid red_pattern(mock_server->red_value_for_surface());
     auto second_to_last_handle = mock_server->second_to_last_returned();
     auto region = buffer_converter->graphic_region_from_handle(second_to_last_handle);
@@ -613,11 +528,5 @@
     mtd::DrawPatternSolid green_pattern(mock_server->green_value_for_surface());
     auto last_handle = mock_server->last_returned();
     auto second_region = buffer_converter->graphic_region_from_handle(last_handle);
-=======
-    auto region = buffer_converter->graphic_region_from_handle(handle->anwb());
-    EXPECT_TRUE(red_pattern.check(region));
-
-    auto second_region = buffer_converter->graphic_region_from_handle(second_handle->anwb());
->>>>>>> da128e26
     EXPECT_TRUE(green_pattern.check(second_region));
 }