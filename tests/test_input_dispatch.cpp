/*
 * Copyright © 2012 Canonical Ltd.
 *
 * Permission to use, copy, modify, distribute, and sell this software
 * and its documentation for any purpose is hereby granted without
 * fee, provided that the above copyright notice appear in all copies
 * and that both that copyright notice and this permission notice
 * appear in supporting documentation, and that the name of
 * Canonical Ltd. not be used in advertising or publicity pertaining to
 * distribution of the software without specific, written prior permission.
 * Canonical Ltd. makes no representations about the suitability of this
 * software for any purpose. It is provided "as is" without express or
 * implied warranty.
 *
 * CANONICAL, LTD. DISCLAIMS ALL WARRANTIES WITH REGARD TO THIS SOFTWARE,
 * INCLUDING ALL IMPLIED WARRANTIES OF MERCHANTABILITY AND FITNESS, IN
 * NO EVENT SHALL CANONICAL, LTD. BE LIABLE FOR ANY SPECIAL, INDIRECT OR
 * CONSEQUENTIAL DAMAGES OR ANY DAMAGES WHATSOEVER RESULTING FROM LOSS
 * OF USE, DATA OR PROFITS, WHETHER IN AN ACTION OF CONTRACT,
 * NEGLIGENCE OR OTHER TORTIOUS ACTION, ARISING OUT OF OR IN CONNECTION
 * WITH THE USE OR PERFORMANCE OF THIS SOFTWARE.
 *
 * Authored by: Thomas Voss <thomas.voss@canonical.com>
 */

#include "mir/time_source.h"
#include "mir/input/device.h"
#include "mir/input/dispatcher.h"
#include "mir/input/event.h"
#include "mir/input/filter.h"

#include <gmock/gmock.h>
#include <gtest/gtest.h>

namespace mi = mir::input;

namespace
{

class MockFilter : public mi::Filter
{
public:
    MOCK_METHOD1(Accept, bool(mi::Event*));
};

class MockInputDevice : public mi::Device
{
<<<<<<< HEAD
 public:
=======
public:
>>>>>>> 8f447c90
    MockInputDevice(mi::EventHandler* h) : mi::Device(h)
    {
    }

    void TriggerEvent()
    {
<<<<<<< HEAD
        handler->OnEvent(&event);
=======
        handler->OnEvent(nullptr);
>>>>>>> 8f447c90
    }

    mi::Event event;
};

class MockTimeSource : public mir::TimeSource
{
 public:
    MOCK_CONST_METHOD0(Sample, mir::Timestamp());
};
    
}

TEST(input_dispatch, incoming_input_triggers_filter)
{
    using namespace testing;
<<<<<<< HEAD

    mir::Timestamp ts;
    DefaultValue<mir::Timestamp>::Set(ts);
    
    MockTimeSource time_source;
    mi::Dispatcher dispatcher(&time_source);

    MockFilter filter;
    dispatcher.RegisterShellFilter(&filter);
    dispatcher.RegisterGrabFilter(&filter);
    dispatcher.RegisterApplicationFilter(&filter);

    MockInputDevice device(&dispatcher);

    EXPECT_CALL(filter, Accept(_)).Times(AtLeast(3));

    device.TriggerEvent();
}

TEST(input_dispatch, incoming_input_is_timestamped)
{
    using namespace testing;

    mir::Timestamp ts;
    DefaultValue<mir::Timestamp>::Set(ts);
    
    MockTimeSource time_source;
    mi::Dispatcher dispatcher(&time_source);
    MockInputDevice device(&dispatcher);

    EXPECT_CALL(time_source, Sample()).Times(AtLeast(1));
    device.TriggerEvent();

    EXPECT_EQ(device.event.SystemTimestamp(), ts);
=======
    MockFilter filter;
    mi::Dispatcher dispatcher(&filter, &filter, &filter);

    MockInputDevice device(&dispatcher);

    EXPECT_CALL(filter, Accept(_)).Times(AtLeast(3));

    device.TriggerEvent();
>>>>>>> 8f447c90
}<|MERGE_RESOLUTION|>--- conflicted
+++ resolved
@@ -45,22 +45,14 @@
 
 class MockInputDevice : public mi::Device
 {
-<<<<<<< HEAD
- public:
-=======
 public:
->>>>>>> 8f447c90
     MockInputDevice(mi::EventHandler* h) : mi::Device(h)
     {
     }
 
     void TriggerEvent()
     {
-<<<<<<< HEAD
         handler->OnEvent(&event);
-=======
-        handler->OnEvent(nullptr);
->>>>>>> 8f447c90
     }
 
     mi::Event event;
@@ -77,19 +69,17 @@
 TEST(input_dispatch, incoming_input_triggers_filter)
 {
     using namespace testing;
-<<<<<<< HEAD
 
     mir::Timestamp ts;
     DefaultValue<mir::Timestamp>::Set(ts);
     
     MockTimeSource time_source;
-    mi::Dispatcher dispatcher(&time_source);
-
     MockFilter filter;
-    dispatcher.RegisterShellFilter(&filter);
-    dispatcher.RegisterGrabFilter(&filter);
-    dispatcher.RegisterApplicationFilter(&filter);
-
+    mi::Dispatcher dispatcher(&time_source,
+                              &filter,
+                              &filter,
+                              &filter);
+    
     MockInputDevice device(&dispatcher);
 
     EXPECT_CALL(filter, Accept(_)).Times(AtLeast(3));
@@ -105,21 +95,15 @@
     DefaultValue<mir::Timestamp>::Set(ts);
     
     MockTimeSource time_source;
-    mi::Dispatcher dispatcher(&time_source);
+    MockFilter filter;
+    mi::Dispatcher dispatcher(&time_source,
+                              &filter,
+                              &filter,
+                              &filter);
     MockInputDevice device(&dispatcher);
 
     EXPECT_CALL(time_source, Sample()).Times(AtLeast(1));
     device.TriggerEvent();
 
     EXPECT_EQ(device.event.SystemTimestamp(), ts);
-=======
-    MockFilter filter;
-    mi::Dispatcher dispatcher(&filter, &filter, &filter);
-
-    MockInputDevice device(&dispatcher);
-
-    EXPECT_CALL(filter, Accept(_)).Times(AtLeast(3));
-
-    device.TriggerEvent();
->>>>>>> 8f447c90
 }