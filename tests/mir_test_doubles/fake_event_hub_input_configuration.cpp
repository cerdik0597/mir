/*
 * Copyright © 2013-2014 Canonical Ltd.
 *
 * This program is free software: you can redistribute it and/or modify it
 * under the terms of the GNU General Public License version 3,
 * as published by the Free Software Foundation.
 *
 * This program is distributed in the hope that it will be useful,
 * but WITHOUT ANY WARRANTY; without even the implied warranty of
 * MERCHANTABILITY or FITNESS FOR A PARTICULAR PURPOSE.  See the
 * GNU General Public License for more details.
 *
 * You should have received a copy of the GNU General Public License
 * along with this program.  If not, see <http://www.gnu.org/licenses/>.
 *
 * Author: Robert Carr <robert.carr@canonical.com>
 *         Andreas Pokorny <andreas.pokorny@canonical.com>
 */

#include "mir_test/fake_event_hub_input_configuration.h"
#include "mir_test/fake_event_hub.h"

namespace mi = mir::input;
namespace mia = mi::android;
namespace mtd = mir::test::doubles;

mtd::FakeEventHubInputConfiguration::FakeEventHubInputConfiguration(
    std::shared_ptr<mir::input::InputDispatcher> const& dispatcher,
    std::shared_ptr<input::InputRegion> const& input_region,
    std::shared_ptr<input::CursorListener> const& cursor_listener,
<<<<<<< HEAD
    std::shared_ptr<mi::InputReport> const& input_report)
    : DefaultInputConfiguration(dispatcher, input_region, cursor_listener, input_report),
=======
    std::shared_ptr<mi::InputReport> const& input_report) :
    DefaultInputConfiguration(dispatcher_conf, input_region, cursor_listener, input_report),
>>>>>>> f2ae9a17
    event_hub(std::make_shared<mia::FakeEventHub>())
{
}

mtd::FakeEventHubInputConfiguration::~FakeEventHubInputConfiguration()
{
}

std::shared_ptr<droidinput::EventHubInterface> mtd::FakeEventHubInputConfiguration::the_event_hub()
{
    return event_hub;
}

mia::FakeEventHub* mtd::FakeEventHubInputConfiguration::the_fake_event_hub()
{
    return event_hub.get();
}<|MERGE_RESOLUTION|>--- conflicted
+++ resolved
@@ -28,13 +28,8 @@
     std::shared_ptr<mir::input::InputDispatcher> const& dispatcher,
     std::shared_ptr<input::InputRegion> const& input_region,
     std::shared_ptr<input::CursorListener> const& cursor_listener,
-<<<<<<< HEAD
-    std::shared_ptr<mi::InputReport> const& input_report)
-    : DefaultInputConfiguration(dispatcher, input_region, cursor_listener, input_report),
-=======
     std::shared_ptr<mi::InputReport> const& input_report) :
-    DefaultInputConfiguration(dispatcher_conf, input_region, cursor_listener, input_report),
->>>>>>> f2ae9a17
+    DefaultInputConfiguration(dispatcher, input_region, cursor_listener, input_report),
     event_hub(std::make_shared<mia::FakeEventHub>())
 {
 }
