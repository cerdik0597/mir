--- conflicted
+++ resolved
@@ -33,13 +33,7 @@
 class FakeAlarm : public mir::time::Alarm
 {
 public:
-<<<<<<< HEAD
-    FakeAlarm(std::function<void()> const& callback,
-              std::function<void()> const& lock,
-              std::function<void()> const& unlock,
-=======
     FakeAlarm(std::shared_ptr<mir::LockableCallback> const& callback,
->>>>>>> c07e9b5d
               std::shared_ptr<mt::FakeClock> const& clock);
     ~FakeAlarm() override;
 
@@ -52,19 +46,9 @@
 private:    
     struct InternalState
     {
-<<<<<<< HEAD
-        explicit InternalState(std::function<void()> const& callback,
-                               std::function<void()> const& lock,
-                               std::function<void()> const& unlock);
-        State state;
-        std::function<void()> const callback;
-        std::function<void()> const lock;
-        std::function<void()> const unlock;
-=======
         explicit InternalState(std::shared_ptr<mir::LockableCallback> const& callback);
         State state;
         std::shared_ptr<mir::LockableCallback> callback;
->>>>>>> c07e9b5d
         mt::FakeClock::time_point threshold;
     };
 
@@ -75,30 +59,15 @@
 };
 
 FakeAlarm::InternalState::InternalState(
-<<<<<<< HEAD
-    std::function<void()> const& callback,
-    std::function<void()> const& lock,
-    std::function<void()> const& unlock)
-    : state{mir::time::Alarm::pending}, callback{callback}, lock{lock}, unlock{unlock}
-=======
     std::shared_ptr<mir::LockableCallback> const& callback)
     : state{mir::time::Alarm::pending}, callback{callback}
->>>>>>> c07e9b5d
 {
 }
 
 FakeAlarm::FakeAlarm(
-<<<<<<< HEAD
-    std::function<void()> const& callback,
-    std::function<void()> const& lock,
-    std::function<void()> const& unlock,
-    std::shared_ptr<mt::FakeClock> const& clock)
-    : internal_state{std::make_shared<InternalState>(callback, lock, unlock)}, clock{clock}
-=======
     std::shared_ptr<mir::LockableCallback> const& callback,
     std::shared_ptr<mt::FakeClock> const& clock)
     : internal_state{std::make_shared<InternalState>(callback)}, clock{clock}
->>>>>>> c07e9b5d
 {
 }
 
@@ -129,15 +98,9 @@
         if (now > state.threshold)
         {
             state.state = triggered;
-<<<<<<< HEAD
-            state.lock();
-            state.callback();
-            state.unlock();
-=======
             auto& handler = *state.callback;
             std::lock_guard<mir::LockableCallback> guard{handler};
             handler();
->>>>>>> c07e9b5d
             return false;
         }
         return true;
@@ -176,25 +139,6 @@
 {
 }
 
-<<<<<<< HEAD
-std::unique_ptr<mir::time::Alarm> mtd::FakeTimer::notify_in(std::chrono::milliseconds delay,
-                                                            std::function<void()> const& callback)
-{
-    auto alarm = std::unique_ptr<mir::time::Alarm>{new FakeAlarm{callback, []{}, []{}, clock}};
-    alarm->reschedule_in(delay);
-    return std::move(alarm);
-}
-
-std::unique_ptr<mir::time::Alarm> mtd::FakeTimer::notify_at(time::Timestamp time_point,
-                                                            std::function<void()> const& callback)
-{
-    auto alarm = std::unique_ptr<mir::time::Alarm>{new FakeAlarm{callback, []{}, []{}, clock}};
-    alarm->reschedule_for(time_point);
-    return std::move(alarm);
-}
-
-std::unique_ptr<mir::time::Alarm> mir::test::doubles::FakeTimer::create_alarm(std::function<void()> const& callback)
-=======
 std::unique_ptr<mir::time::Alarm> mir::test::doubles::FakeTimer::create_alarm(std::function<void()> const& callback)
 {
     auto const handler = std::make_shared<BasicCallback>(callback);
@@ -202,13 +146,6 @@
 }
 
 std::unique_ptr<mir::time::Alarm> mir::test::doubles::FakeTimer::create_alarm(std::shared_ptr<LockableCallback> const& callback)
->>>>>>> c07e9b5d
 {
-    return std::unique_ptr<mir::time::Alarm>{new FakeAlarm{callback, []{}, []{}, clock}};
-}
-
-std::unique_ptr<mir::time::Alarm> mir::test::doubles::FakeTimer::create_alarm(std::function<void()> const& callback,
-    std::function<void()> const& lock, std::function<void()> const& unlock)
-{
-    return std::unique_ptr<mir::time::Alarm>{new FakeAlarm{callback, lock, unlock, clock}};
+    return std::unique_ptr<mir::time::Alarm>{new FakeAlarm{callback, clock}};
 }