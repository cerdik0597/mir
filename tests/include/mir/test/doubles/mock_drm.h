/*
 * Copyright © 2012 Canonical Ltd.
 *
 * This program is free software: you can redistribute it and/or modify
 * it under the terms of the GNU General Public License version 3 as
 * published by the Free Software Foundation.
 *
 * This program is distributed in the hope that it will be useful,
 * but WITHOUT ANY WARRANTY; without even the implied warranty of
 * MERCHANTABILITY or FITNESS FOR A PARTICULAR PURPOSE.  See the
 * GNU General Public License for more details.
 *
 * You should have received a copy of the GNU General Public License
 * along with this program.  If not, see <http://www.gnu.org/licenses/>.
 *
 * Authored by: Alexandros Frantzis <alexandros.frantzis@canonical.com>
 */

#ifndef MIR_TEST_DOUBLES_MOCK_DRM_H_
#define MIR_TEST_DOUBLES_MOCK_DRM_H_

#include <gmock/gmock.h>

#include <xf86drm.h>
#include <xf86drmMode.h>

namespace mir
{
namespace geometry
{
struct Size;
}

namespace test
{
namespace doubles
{

class FakeDRMResources
{
public:
    FakeDRMResources();
    ~FakeDRMResources();

    int fd() const;
    int write_fd() const;
    drmModeRes* resources_ptr();

    void add_crtc(uint32_t id, drmModeModeInfo mode);
    void add_encoder(uint32_t encoder_id, uint32_t crtc_id, uint32_t possible_crtcs_mask);
    void add_connector(uint32_t connector_id, uint32_t type, drmModeConnection connection,
                       uint32_t encoder_id, std::vector<drmModeModeInfo>& modes,
                       std::vector<uint32_t>& possible_encoder_ids,
                       geometry::Size const& physical_size,
                       drmModeSubPixel subpixel_arrangement = DRM_MODE_SUBPIXEL_UNKNOWN);

    void prepare();
    void reset();

    drmModeCrtc* find_crtc(uint32_t id);
    drmModeEncoder* find_encoder(uint32_t id);
    drmModeConnector* find_connector(uint32_t id);

    enum ModePreference {NormalMode, PreferredMode};
    static drmModeModeInfo create_mode(uint16_t hdisplay, uint16_t vdisplay,
                                       uint32_t clock, uint16_t htotal, uint16_t vtotal,
                                       ModePreference preferred);

private:
    int pipe_fds[2];

    drmModeRes resources;
    std::vector<drmModeCrtc> crtcs;
    std::vector<drmModeEncoder> encoders;
    std::vector<drmModeConnector> connectors;

    std::vector<uint32_t> crtc_ids;
    std::vector<uint32_t> encoder_ids;
    std::vector<uint32_t> connector_ids;

    std::vector<drmModeModeInfo> modes;
    std::vector<drmModeModeInfo> modes_empty;
    std::vector<uint32_t> connector_encoder_ids;
};

class MockDRM
{
public:
    MockDRM();
    ~MockDRM() noexcept;

    MOCK_METHOD3(open, int(char const* path, int flags, mode_t mode));
    MOCK_METHOD2(drmOpen, int(const char *name, const char *busid));
    MOCK_METHOD1(drmClose, int(int fd));
    MOCK_METHOD3(drmIoctl, int(int fd, unsigned long request, void *arg));

    MOCK_METHOD1(drmModeGetResources, drmModeResPtr(int fd));
    MOCK_METHOD2(drmModeGetConnector, drmModeConnectorPtr(int fd, uint32_t connectorId));
    MOCK_METHOD2(drmModeGetEncoder, drmModeEncoderPtr(int fd, uint32_t encoder_id));
    MOCK_METHOD1(drmModeGetPlaneResources, drmModePlaneResPtr(int fd));
    MOCK_METHOD2(drmModeGetPlane, drmModePlanePtr(int fd, uint32_t plane_id));
    MOCK_METHOD3(drmModeObjectGetProperties, drmModeObjectPropertiesPtr(int fd, uint32_t id, uint32_t type));
    MOCK_METHOD2(drmModeGetCrtc, drmModeCrtcPtr(int fd, uint32_t crtcId));
    MOCK_METHOD8(drmModeSetCrtc, int(int fd, uint32_t crtcId, uint32_t bufferId,
                                     uint32_t x, uint32_t y, uint32_t *connectors,
                                     int count, drmModeModeInfoPtr mode));

    MOCK_METHOD1(drmModeFreeResources, void(drmModeResPtr ptr));
    MOCK_METHOD1(drmModeFreeConnector, void(drmModeConnectorPtr ptr));
    MOCK_METHOD1(drmModeFreeEncoder, void(drmModeEncoderPtr ptr));
    MOCK_METHOD1(drmModeFreeCrtc, void(drmModeCrtcPtr ptr));
    MOCK_METHOD1(drmModeFreePlaneResources, void(drmModePlaneResPtr ptr));
    MOCK_METHOD1(drmModeFreePlane, void(drmModePlanePtr ptr));
    MOCK_METHOD1(drmModeFreeObjectProperties, void(drmModeObjectPropertiesPtr));

    MOCK_METHOD8(drmModeAddFB, int(int fd, uint32_t width, uint32_t height,
                                   uint8_t depth, uint8_t bpp, uint32_t pitch,
                                   uint32_t bo_handle, uint32_t *buf_id));
    MOCK_METHOD9(drmModeAddFB2, int(int fd, uint32_t width, uint32_t height,
                                    uint32_t pixel_format, uint32_t bo_handles[4],
                                    uint32_t pitches[4], uint32_t offsets[4],
                                    uint32_t *buf_id, uint32_t flags));
    MOCK_METHOD2(drmModeRmFB, int(int fd, uint32_t bufferId));

    MOCK_METHOD5(drmModePageFlip, int(int fd, uint32_t crtc_id, uint32_t fb_id,
                                                  uint32_t flags, void *user_data));
    MOCK_METHOD2(drmHandleEvent, int(int fd, drmEventContextPtr evctx));

    MOCK_METHOD3(drmGetCap, int(int fd, uint64_t capability, uint64_t *value));
    MOCK_METHOD3(drmSetClientCap, int(int fd, uint64_t capability, uint64_t value));
    MOCK_METHOD2(drmModeGetProperty, drmModePropertyPtr(int fd, uint32_t propertyId));
    MOCK_METHOD1(drmModeFreeProperty, void(drmModePropertyPtr));
    MOCK_METHOD4(drmModeConnectorSetProperty, int(int fd, uint32_t connector_id, uint32_t property_id, uint64_t value));

    MOCK_METHOD2(drmGetMagic, int(int fd, drm_magic_t *magic));
    MOCK_METHOD2(drmAuthMagic, int(int fd, drm_magic_t magic));

    MOCK_METHOD4(drmPrimeHandleToFD, int(int fd, uint32_t handle, uint32_t flags, int *prime_fd));
    MOCK_METHOD3(drmPrimeFDToHandle, int(int fd, int prime_fd, uint32_t *handle));

    MOCK_METHOD1(drmSetMaster, int(int fd));
    MOCK_METHOD1(drmDropMaster, int(int fd));

    MOCK_METHOD5(drmModeSetCursor, int (int fd, uint32_t crtcId, uint32_t bo_handle, uint32_t width, uint32_t height));
    MOCK_METHOD4(drmModeMoveCursor,int (int fd, uint32_t crtcId, int x, int y));

    MOCK_METHOD2(drmSetInterfaceVersion, int (int fd, drmSetVersion* sv));
    MOCK_METHOD1(drmGetBusid, char* (int fd));
    MOCK_METHOD1(drmFreeBusid, void (const char*));
    MOCK_METHOD1(drmGetDeviceNameFromFd, char*(int fd));
<<<<<<< HEAD
=======

    MOCK_METHOD6(drmModeCrtcGetGamma, int(int fd, uint32_t crtc_id, uint32_t size,
                                          uint16_t* red, uint16_t* green, uint16_t* blue));
    MOCK_METHOD6(drmModeCrtcSetGamma, int(int fd, uint32_t crtc_id, uint32_t size,
                                          uint16_t* red, uint16_t* green, uint16_t* blue));
>>>>>>> 5fa1d029

    FakeDRMResources fake_drm;
};

}
}
}

#endif /* MIR_TEST_DOUBLES_DRM_MOCK_H_ */<|MERGE_RESOLUTION|>--- conflicted
+++ resolved
@@ -148,14 +148,11 @@
     MOCK_METHOD1(drmGetBusid, char* (int fd));
     MOCK_METHOD1(drmFreeBusid, void (const char*));
     MOCK_METHOD1(drmGetDeviceNameFromFd, char*(int fd));
-<<<<<<< HEAD
-=======
 
     MOCK_METHOD6(drmModeCrtcGetGamma, int(int fd, uint32_t crtc_id, uint32_t size,
                                           uint16_t* red, uint16_t* green, uint16_t* blue));
     MOCK_METHOD6(drmModeCrtcSetGamma, int(int fd, uint32_t crtc_id, uint32_t size,
                                           uint16_t* red, uint16_t* green, uint16_t* blue));
->>>>>>> 5fa1d029
 
     FakeDRMResources fake_drm;
 };
