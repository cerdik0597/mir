/*
 * Copyright © 2015 Canonical Ltd.
 *
 * This program is free software: you can redistribute it and/or modify it
 * under the terms of the GNU General Public License version 3,
 * as published by the Free Software Foundation.
 *
 * This program is distributed in the hope that it will be useful,
 * but WITHOUT ANY WARRANTY; without even the implied warranty of
 * MERCHANTABILITY or FITNESS FOR A PARTICULAR PURPOSE.  See the
 * GNU General Public License for more details.
 *
 * You should have received a copy of the GNU General Public License
 * along with this program.  If not, see <http://www.gnu.org/licenses/>.
 *
 * Authored by: Alexandros Frantzis <alexandros.frantzis@canonical.com>
 */

#ifndef MIR_TEST_DOUBLES_MOCK_NESTED_CONTEXT_H_
#define MIR_TEST_DOUBLES_MOCK_NESTED_CONTEXT_H_

#include "mir/graphics/nested_context.h"
#include "mir/graphics/platform_operation_message.h"

namespace mir
{
namespace graphics
{
inline bool operator==(PlatformOperationMessage const& msg1,
                       PlatformOperationMessage const& msg2)
{
    return msg1.data == msg2.data && msg1.fds == msg2.fds;
}

inline bool operator!=(PlatformOperationMessage const& msg1,
                       PlatformOperationMessage const& msg2)
{
    return !(msg1 == msg2);
}
}

namespace test
{
namespace doubles
{

struct MockNestedContext : graphics::NestedContext
{
    MOCK_METHOD0(platform_fd_items, std::vector<int>());
    MOCK_METHOD2(platform_operation, graphics::PlatformOperationMessage(
        unsigned int, graphics::PlatformOperationMessage const&));
<<<<<<< HEAD
    MOCK_METHOD0(auth_extensions, optional_value<std::shared_ptr<graphics::MesaAuthExtensions>>());
=======
    MOCK_METHOD2(request_interface, void*(char const*, int));
>>>>>>> bd9834c1
};

}
}
}

#endif<|MERGE_RESOLUTION|>--- conflicted
+++ resolved
@@ -49,11 +49,8 @@
     MOCK_METHOD0(platform_fd_items, std::vector<int>());
     MOCK_METHOD2(platform_operation, graphics::PlatformOperationMessage(
         unsigned int, graphics::PlatformOperationMessage const&));
-<<<<<<< HEAD
     MOCK_METHOD0(auth_extensions, optional_value<std::shared_ptr<graphics::MesaAuthExtensions>>());
-=======
     MOCK_METHOD2(request_interface, void*(char const*, int));
->>>>>>> bd9834c1
 };
 
 }
