--- conflicted
+++ resolved
@@ -57,9 +57,6 @@
   test_new_display_configuration.cpp
   test_persistent_surface_store.cpp
   test_client_extensions.cpp
-<<<<<<< HEAD
-  test_client_library_errors.cpp
-=======
   test_client_cursor_api.cpp
   test_client_library_errors.cpp
   test_shell_control_of_surface_configuration.cpp
@@ -67,7 +64,6 @@
   test_presentation_chain.cpp
   test_render_surface.cpp
   test_buffer_stream_arrangement1.cpp
->>>>>>> cfc87609
 )
 
 if (MIR_TEST_PLATFORM STREQUAL "mesa-kms" OR MIR_TEST_PLATFORM STREQUAL "mesa-x11")
@@ -84,7 +80,7 @@
 
   # uses UsingClientPlatform
   set_source_files_properties(test_client_library_errors.cpp PROPERTIES COMPILE_FLAGS
-          "${CMAKE_CXXFLAGS} -I ${CMAKE_SOURCE_DIR} -I ${PROJECT_SOURCE_DIR}/src/include/client -I ${PROJECT_SOURCE_DIR}/tests/include")
+          "${CMAKE_CXXFLAGS} -I ${CMAKE_SOURCE_DIR}")
 
   # uses CanonicalWindowManager
   set_source_files_properties(test_shell_control_of_surface_configuration.cpp PROPERTIES COMPILE_FLAGS
@@ -96,7 +92,7 @@
 # END "throwbacks"
 
 # BEGIN "staging"
-# The following tests use files we do not yet to support in the public API
+# The following tests use files we do not yet support in the public API
 # TODO update the public APIs
   set_source_files_properties(test_presentation_chain.cpp PROPERTIES COMPILE_FLAGS
           "${CMAKE_CXXFLAGS} -I ${PROJECT_SOURCE_DIR}/src/include/client")
@@ -113,10 +109,6 @@
 
   ${SOURCES}
 )
-
-# uses UsingClientPlatform
-set_source_files_properties(test_client_library_errors.cpp PROPERTIES COMPILE_FLAGS
-        "${CMAKE_CXXFLAGS} -I ${CMAKE_SOURCE_DIR}")
 
 mir_precompiled_header(mir_acceptance_tests ${CMAKE_CURRENT_SOURCE_DIR}/precompiled.hpp)
 
