#!/bin/bash

set -e

if [ -z $1 ]; then
    echo "please supply directory to create partial chroot in. (eg, ./setup-partial-armhf-chroot.sh mychroot-dir)"
    exit
fi

echo "creating phablet-compatible armhf partial chroot for mir compiles in directory ${1}"

if [ ! -d ${1} ]; then
    mkdir -p ${1} 
fi

download_and_extract_packages()
{
    declare -a PACKAGES=$1[@]
    local ARCHITECTURE=$2

    for i in ${!PACKAGES}; do

        PACKAGE_VERSION=`apt-cache show --no-all-versions ${i}:${ARCHITECTURE} | grep Version | awk -F: '{print $NF}' | sed "s/ //g"`
        PACKAGE_FILENAME="${i}_${PACKAGE_VERSION}_${ARCHITECTURE}.deb"

        if [ ! -f ${PACKAGE_FILENAME} ]; then
            echo "Downloading mir dependency: ${i}"
            apt-get download "${i}:${ARCHITECTURE}"
        else
            echo "already downloaded: ${PACKAGE_FILENAME}"
        fi

        #quick sanity check
        if [ ! -f ${PACKAGE_FILENAME} ]; then
            echo "error: did not download expected file (${PACKAGE_FILENAME}. script is malformed!"; exit 1        
        fi

        echo "Extracting: ${PACKAGE_FILENAME}"
        dpkg -x ${PACKAGE_FILENAME} . 
    done
}

pushd ${1} > /dev/null

    declare -a PACKAGES_ARMHF=(
        google-mock
        libboost1.54-dev
        libboost-chrono1.54-dev
        libboost-chrono1.54-dev
        libboost-date-time1.54-dev
        libboost-filesystem1.54-dev
        libboost-program-options1.54-dev
        libboost-chrono1.54.0
        libboost-date-time1.54.0
        libboost-filesystem1.54.0
        libboost-system1.54.0
        libboost-system1.54-dev
        libboost-thread1.54-dev
        libboost-thread1.54.0
        libboost-regex1.54-dev
        libboost-regex1.54.0
        libboost-program-options1.54.0
        libhardware2
        libhardware-dev
        libhybris-common1
        libandroid-properties1
        libgflags2
        libgflags-dev
        libgoogle-glog-dev
        libgoogle-glog0
        libicu48
        libprotobuf7
        libprotobuf-dev
        libegl1-mesa
        libegl1-mesa-dev
        libgles2-mesa
        libgles2-mesa-dev
        libglapi-mesa
        libffi6
        libdrm2
        libgbm1
        libxau6
        libxdmcp6
        libx11-6
        libx11-xcb1
        libxcb1
        libxcb-dri2-0
        libxcb-xfixes0
        libxkbcommon0
        libxkbcommon-dev
        libumockdev-dev
        liblttng-ust2
        liburcu1
        libuuid1
        liblttng-ust-dev
        liburcu-dev
        libudev1
        libwayland-client0
        libwayland-server0
        uuid-dev
        systemtap-sdt-dev
        zlib1g)

    declare -a PACKAGES_ALL=(
        android-platform-headers
        libglm-dev)

<<<<<<< HEAD
    
    fakeroot debootstrap --include=$BUILD_DEPENDS --arch=armhf --download-only --variant=buildd trusty .

    for I in var/cache/apt/archives/* ; do
	if [ ! -d $I ] ; then
	    echo "unpacking: $I"
	    dpkg -x $I .
	fi
    done

=======
    #cleanup
    for i in * ; do
        if [[ -d ${i} ]]; then 
            echo "removing directory: ./${i}"
            rm -rf ./${i}
        fi
    done

    download_and_extract_packages PACKAGES_ARMHF armhf
    download_and_extract_packages PACKAGES_ALL all
>>>>>>> 94cf4af1
popd > /dev/null <|MERGE_RESOLUTION|>--- conflicted
+++ resolved
@@ -42,71 +42,30 @@
 
 pushd ${1} > /dev/null
 
-    declare -a PACKAGES_ARMHF=(
-        google-mock
-        libboost1.54-dev
-        libboost-chrono1.54-dev
-        libboost-chrono1.54-dev
-        libboost-date-time1.54-dev
-        libboost-filesystem1.54-dev
-        libboost-program-options1.54-dev
-        libboost-chrono1.54.0
-        libboost-date-time1.54.0
-        libboost-filesystem1.54.0
-        libboost-system1.54.0
-        libboost-system1.54-dev
-        libboost-thread1.54-dev
-        libboost-thread1.54.0
-        libboost-regex1.54-dev
-        libboost-regex1.54.0
-        libboost-program-options1.54.0
-        libhardware2
-        libhardware-dev
-        libhybris-common1
-        libandroid-properties1
-        libgflags2
-        libgflags-dev
-        libgoogle-glog-dev
-        libgoogle-glog0
-        libicu48
-        libprotobuf7
-        libprotobuf-dev
-        libegl1-mesa
-        libegl1-mesa-dev
-        libgles2-mesa
-        libgles2-mesa-dev
-        libglapi-mesa
-        libffi6
-        libdrm2
-        libgbm1
-        libxau6
-        libxdmcp6
-        libx11-6
-        libx11-xcb1
-        libxcb1
-        libxcb-dri2-0
-        libxcb-xfixes0
-        libxkbcommon0
-        libxkbcommon-dev
-        libumockdev-dev
-        liblttng-ust2
-        liburcu1
-        libuuid1
-        liblttng-ust-dev
-        liburcu-dev
-        libudev1
-        libwayland-client0
-        libwayland-server0
-        uuid-dev
-        systemtap-sdt-dev
-        zlib1g)
+# TODO: Parse the build-dependencies out of debian/control
+    BUILD_DEPENDS=google-mock,\
+libboost1.54-dev,\
+libboost-chrono1.54-dev,\
+libboost-chrono1.54-dev,\
+libboost-date-time1.54-dev,\
+libboost-filesystem1.54-dev,\
+libboost-program-options1.54-dev,\
+libboost-system1.54-dev,\
+libboost-thread1.54-dev,\
+libboost-regex1.54-dev,\
+libhardware-dev,\
+libgflags-dev,\
+libgoogle-glog-dev,\
+libprotobuf-dev,\
+libegl1-mesa-dev,\
+libgles2-mesa-dev,\
+libxkbcommon-dev,\
+libumockdev-dev,\
+liblttng-ust-dev,\
+systemtap-sdt-dev,\
+android-platform-headers,\
+libglm-dev
 
-    declare -a PACKAGES_ALL=(
-        android-platform-headers
-        libglm-dev)
-
-<<<<<<< HEAD
-    
     fakeroot debootstrap --include=$BUILD_DEPENDS --arch=armhf --download-only --variant=buildd trusty .
 
     for I in var/cache/apt/archives/* ; do
@@ -115,17 +74,4 @@
 	    dpkg -x $I .
 	fi
     done
-
-=======
-    #cleanup
-    for i in * ; do
-        if [[ -d ${i} ]]; then 
-            echo "removing directory: ./${i}"
-            rm -rf ./${i}
-        fi
-    done
-
-    download_and_extract_packages PACKAGES_ARMHF armhf
-    download_and_extract_packages PACKAGES_ALL all
->>>>>>> 94cf4af1
 popd > /dev/null 