/*
 * Copyright © 2014 Canonical Ltd.
 *
 * This program is free software: you can redistribute it and/or modify
 * it under the terms of the GNU General Public License version 3 as
 * published by the Free Software Foundation.
 *
 * This program is distributed in the hope that it will be useful,
 * but WITHOUT ANY WARRANTY; without even the implied warranty of
 * MERCHANTABILITY or FITNESS FOR A PARTICULAR PURPOSE.  See the
 * GNU General Public License for more details.
 *
 * You should have received a copy of the GNU General Public License
 * along with this program.  If not, see <http://www.gnu.org/licenses/>.
 *
 * Authored by: Daniel van Vugt <daniel.van.vugt@canonical.com>
 */

#ifndef MIR_EXAMPLES_DEMO_RENDERER_H_
#define MIR_EXAMPLES_DEMO_RENDERER_H_

#include "mir/compositor/gl_renderer.h"

namespace mir
{
namespace examples
{

class DemoRenderer : public compositor::GLRenderer
{
public:
    DemoRenderer(geometry::Rectangle const& display_area);
    ~DemoRenderer();

    void begin() const override;
<<<<<<< HEAD
    void tessellate(graphics::Renderable const& renderable,
                    std::vector<Primitive>& primitives) const override;
    void tessellate_shadow(graphics::Renderable const& renderable,
                    std::vector<Primitive>& primitives,
                    float radius) const;
    void tessellate_frame(graphics::Renderable const& renderable,
                    std::vector<Primitive>& primitives,
                    float titlebar_height) const;
=======
    void tessellate(std::vector<Primitive>& primitives,
                    graphics::Renderable const& renderable) const override;
>>>>>>> f1025bef

private:
    GLuint shadow_edge_tex;
    GLuint shadow_corner_tex;
    GLuint titlebar_corner_tex;
    GLuint titlebar_tex;
};

} // namespace examples
} // namespace mir

#endif // MIR_EXAMPLES_DEMO_RENDERER_H_<|MERGE_RESOLUTION|>--- conflicted
+++ resolved
@@ -33,19 +33,14 @@
     ~DemoRenderer();
 
     void begin() const override;
-<<<<<<< HEAD
-    void tessellate(graphics::Renderable const& renderable,
-                    std::vector<Primitive>& primitives) const override;
-    void tessellate_shadow(graphics::Renderable const& renderable,
-                    std::vector<Primitive>& primitives,
-                    float radius) const;
-    void tessellate_frame(graphics::Renderable const& renderable,
-                    std::vector<Primitive>& primitives,
-                    float titlebar_height) const;
-=======
     void tessellate(std::vector<Primitive>& primitives,
                     graphics::Renderable const& renderable) const override;
->>>>>>> f1025bef
+    void tessellate_shadow(std::vector<Primitive>& primitives,
+                    graphics::Renderable const& renderable,
+                    float radius) const;
+    void tessellate_frame(std::vector<Primitive>& primitives,
+                    graphics::Renderable const& renderable,
+                    float titlebar_height) const;
 
 private:
     GLuint shadow_edge_tex;
