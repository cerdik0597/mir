/*
 * Copyright © 2012, 2014 Canonical Ltd.
 *
 * This program is free software: you can redistribute it and/or modify
 * it under the terms of the GNU General Public License version 3 as
 * published by the Free Software Foundation.
 *
 * This program is distributed in the hope that it will be useful,
 * but WITHOUT ANY WARRANTY; without even the implied warranty of
 * MERCHANTABILITY or FITNESS FOR A PARTICULAR PURPOSE.  See the
 * GNU General Public License for more details.
 *
 * You should have received a copy of the GNU General Public License
 * along with this program.  If not, see <http://www.gnu.org/licenses/>.
 *
 * Authored by: Kevin DuBois <kevin.dubois@canonical.com>
 */

#include "mir/server.h"
#include "mir/graphics/display.h"
#include "mir/graphics/renderable.h"
#include "mir/graphics/display_buffer.h"
#include "mir/graphics/platform.h"
#include "mir/graphics/graphic_buffer_allocator.h"
#include "mir/graphics/buffer_properties.h"

#include "testdraw/graphics_region_factory.h"
#include "testdraw/patterns.h"

#include <chrono>
#include <csignal>

namespace mg=mir::graphics;
namespace mo=mir::options;
namespace geom=mir::geometry;

namespace
{
volatile std::sig_atomic_t running = true;

void signal_handler(int /*signum*/)
{
    running = false;
}

class DemoOverlayClient
{
public:
    DemoOverlayClient(
        mg::GraphicBufferAllocator& buffer_allocator,
        mg::BufferProperties const& buffer_properties, uint32_t color)
         : front_buffer(buffer_allocator.alloc_buffer(buffer_properties)),
           back_buffer(buffer_allocator.alloc_buffer(buffer_properties)),
           region_factory(mir::test::draw::create_graphics_region_factory()),
           color{color},
           last_tick{std::chrono::high_resolution_clock::now()}
    {
    }

    void update_green_channel()
    {
        char green_value = (color >> 8) & 0xFF;
        green_value += compute_update_value();
        color &= 0xFFFF00FF;
        color |= (green_value << 8);

        mir::test::draw::DrawPatternSolid fill{color};
        fill.draw(*region_factory->graphic_region_from_handle(*back_buffer->native_buffer_handle()));
        std::swap(front_buffer, back_buffer);
    }

    std::shared_ptr<mg::Buffer> last_rendered()
    {
        return front_buffer;
    }

private:
    int compute_update_value()
    {
        float const update_ratio{3.90625}; //this will give an update of 256 in 1s  
        auto current_tick = std::chrono::high_resolution_clock::now();
        auto elapsed_ms = std::chrono::duration_cast<std::chrono::milliseconds>(
            current_tick - last_tick).count();
        float update_value = elapsed_ms / update_ratio;
        last_tick = current_tick;
        return static_cast<int>(update_value);
    }

    std::shared_ptr<mg::Buffer> front_buffer;
    std::shared_ptr<mg::Buffer> back_buffer;
    std::shared_ptr<mir::test::draw::GraphicsRegionFactory> region_factory;
    unsigned int color;
    std::chrono::time_point<std::chrono::high_resolution_clock> last_tick;
};

class DemoRenderable : public mg::Renderable
{
public:
    DemoRenderable(std::shared_ptr<DemoOverlayClient> const& client, geom::Rectangle rect)
        : client(client),
          position(rect)
    {
    }

    ID id() const override
    {
        return this;
    }

    std::shared_ptr<mg::Buffer> buffer() const override
    {
        return client->last_rendered();
    }

    geom::Rectangle screen_position() const override
    {
        return position;
    }

    float alpha() const override
    {
        return 1.0f;
    }

    glm::mat4 transformation() const override
    {
        return trans;
    }

    bool shaped() const override
    {
        return false;
    }

    bool visible() const override
    {
        return true;
    }

    int buffers_ready_for_compositor() const override
    {
        return 1;
    }

private:
    std::shared_ptr<DemoOverlayClient> const client;
    geom::Rectangle const position;
    glm::mat4 const trans;
};

void render_loop(mir::Server& server)
{
    /* Set up graceful exit on SIGINT and SIGTERM */
    struct sigaction sa;
    sa.sa_handler = signal_handler;
    sa.sa_flags = 0;
    sigemptyset(&sa.sa_mask);

    sigaction(SIGINT, &sa, NULL);
    sigaction(SIGTERM, &sa, NULL);

<<<<<<< HEAD
    auto platform = server.the_graphics_platform();
    auto display = server.the_display();
    auto buffer_allocator = platform->create_buffer_allocator(server.the_buffer_initializer());
=======
    mir::DefaultServerConfiguration conf{argc, argv};

    auto platform = conf.the_graphics_platform();
    auto display = conf.the_display();
    auto buffer_allocator = platform->create_buffer_allocator();
>>>>>>> 45f7997e

     mg::BufferProperties buffer_properties{
        geom::Size{512, 512},
        mir_pixel_format_abgr_8888,
        mg::BufferUsage::hardware
    };

    auto client1 = std::make_shared<DemoOverlayClient>(*buffer_allocator, buffer_properties,0xFF0000FF);
    auto client2 = std::make_shared<DemoOverlayClient>(*buffer_allocator, buffer_properties,0xFFFFFF00);

    std::list<std::shared_ptr<mg::Renderable>> renderlist
    {
        std::make_shared<DemoRenderable>(client1, geom::Rectangle{{0,0} , buffer_properties.size}),
        std::make_shared<DemoRenderable>(client2, geom::Rectangle{{80,80} , buffer_properties.size})
    };

    while (running)
    {
        display->for_each_display_buffer([&](mg::DisplayBuffer& buffer)
        {
            buffer.make_current();
            client1->update_green_channel();
            client2->update_green_channel();
            buffer.post_renderables_if_optimizable(renderlist);
        });
    }
}
}

int main(int argc, char const** argv)
{
    mir::Server server;
    server.set_command_line(argc, argv);

    server.replace_runner([&]{ render_loop(server); });

    server.run();

    return server.exited_normally() ? EXIT_SUCCESS : EXIT_FAILURE;
}<|MERGE_RESOLUTION|>--- conflicted
+++ resolved
@@ -159,17 +159,9 @@
     sigaction(SIGINT, &sa, NULL);
     sigaction(SIGTERM, &sa, NULL);
 
-<<<<<<< HEAD
     auto platform = server.the_graphics_platform();
     auto display = server.the_display();
-    auto buffer_allocator = platform->create_buffer_allocator(server.the_buffer_initializer());
-=======
-    mir::DefaultServerConfiguration conf{argc, argv};
-
-    auto platform = conf.the_graphics_platform();
-    auto display = conf.the_display();
     auto buffer_allocator = platform->create_buffer_allocator();
->>>>>>> 45f7997e
 
      mg::BufferProperties buffer_properties{
         geom::Size{512, 512},
