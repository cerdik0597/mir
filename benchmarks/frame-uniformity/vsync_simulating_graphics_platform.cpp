--- conflicted
+++ resolved
@@ -24,11 +24,7 @@
 
 #include "mir_test_doubles/stub_buffer_allocator.h"
 #include "mir_test_doubles/stub_display.h"
-<<<<<<< HEAD
-#include "mir_test_framework/stub_platform_helpers.h"
-=======
 #include "mir_test_doubles/null_platform_ipc_operations.h"
->>>>>>> d0af2873
 
 #include <chrono>
 #include <functional>
@@ -49,37 +45,7 @@
     }
 };
 
-<<<<<<< HEAD
-class StubIpcOps : public mg::PlatformIpcOperations
-{
-    void pack_buffer(
-        mg::BufferIpcMessage&,
-        mg::Buffer const&,
-        mg::BufferIpcMsgType) const override
-    {
-    }
 
-    void unpack_buffer(
-        mg::BufferIpcMessage&, mg::Buffer const&) const override
-    {
-    }
-
-    std::shared_ptr<mg::PlatformIPCPackage> connection_ipc_package() override
-    {
-        auto package = std::make_shared<mg::PlatformIPCPackage>();
-        mir_test_framework::pack_stub_ipc_package(*package);
-        return package;
-    }
-
-    mg::PlatformIPCPackage platform_operation(const unsigned int,
-                                              mg::PlatformIPCPackage const&) override
-    {
-        BOOST_THROW_EXCEPTION((std::runtime_error{"Stub platform has no operations"}));
-    }
-};
-
-=======
->>>>>>> d0af2873
 struct StubDisplayBuffer : mtd::StubDisplayBuffer
 {
     StubDisplayBuffer(geom::Size output_size, int vsync_rate_in_hz)
