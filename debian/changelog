--- conflicted
+++ resolved
@@ -1,4 +1,3 @@
-<<<<<<< HEAD
 mir (0.24.0-0ubuntu1) UNRELEASED; urgency=medium
 
   * New upstream release 0.24.0 (https://launchpad.net/mir/+milestone/0.24.0)
@@ -112,7 +111,7 @@
         count, fixing dpi to 25.4 (LP: #1596051)
  
  -- Kevin DuBois <kevin.dubois@canonical.com>  Thu, 07 Jul 2016 09:30:44 -0400
-=======
+
 mir (0.23.5+16.10.20160729-0ubuntu1) yakkety; urgency=medium
 
   * New upstream release 0.23.5 (https://launchpad.net/mir/+milestone/0.23.5)
@@ -128,7 +127,6 @@
       . CI InputEvents failure in krillin (LP: #1603145)
 
  -- Kevin DuBois <kdub432@gmail.com>  Fri, 29 Jul 2016 11:31:02 +0000
->>>>>>> ec555edc
 
 mir (0.23.4+16.10.20160719.1-0ubuntu1) yakkety; urgency=medium
 
