--- conflicted
+++ resolved
@@ -1,11 +1,10 @@
-<<<<<<< HEAD
-mir (0.1.4+14.04.20140204-0ubuntu1) trusty; urgency=medium
-
-=======
 mir (0.1.5-0ubuntu1) UNRELEASED; urgency=medium
 
   * New upstream release 0.1.5 (https://launchpad.net/mir/+milestone/0.1.5)
     - frontend: Implement screencast rpc methods
+    - utils: Add mirscreencast utility
+    - Display::configuration() unique snapshot of the 
+      configuration, so return unique_ptr
     - Bugs fixed:
       . frontend: Add a level of indirection to hide 
         use of mir::protobuf::wire::Invocation from 
@@ -14,12 +13,24 @@
         On some platforms (specifically the 4.4-based flo
         and grouper), this wait was causing us to miss 
         vsync. (LP: #1274189)
+      . frontend, compositor, scene: refactoring code to 
+        support a coming change to next_buffer
+        implementation. (LP: #1267323)
+      . client: Add include/client/mir to libmirclient-dev
+        install. (LP: #1276565)
+      . fix a test bug in AndroidInternalClient 
+        internal_client_creation_and_use which caused 
+        the integration tests to hang on the nexus 10 only 
+        (LP: #1270685)
+      . android,tests: Fix android build and unit tests 
+        on desktop. (LP: #1276621)
+      . tests: remove test disabled to workaround
+        (LP: #1239955)
 
  -- Kevin Gunn <kevin.gunn@canonical.com>  Thu, 06 Feb 2014 10:54:17 -0600
 
 mir (0.1.4+14.04.20140204-0ubuntu1) trusty; urgency=medium
 
->>>>>>> b025778d
   [ Daniel van Vugt ]
   * New upstream release 0.1.4 (https://launchpad.net/mir/+milestone/0.1.4)
     - Fixed snapshotting and flicker problems for Unity8 on various Nexus
@@ -139,19 +150,11 @@
   * New rebuild forced
 
  -- Ubuntu daily release <ps-jenkins@lists.canonical.com>  Tue, 04 Feb 2014 14:49:07 +0000
-<<<<<<< HEAD
 
 mir (0.1.3+14.04.20140108-0ubuntu3) trusty; urgency=medium
 
   * No-change rebuild against libprotobuf8 (this time from a clean tree)
 
-=======
-
-mir (0.1.3+14.04.20140108-0ubuntu3) trusty; urgency=medium
-
-  * No-change rebuild against libprotobuf8 (this time from a clean tree)
-
->>>>>>> b025778d
  -- Steve Langasek <steve.langasek@ubuntu.com>  Mon, 03 Feb 2014 13:46:05 -0800
 
 mir (0.1.3+14.04.20140108-0ubuntu2) trusty; urgency=medium
