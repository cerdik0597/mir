/*
 * Copyright © 2015 Canonical Ltd.
 *
 * This program is free software: you can redistribute it and/or modify it
 * under the terms of the GNU Lesser General Public License version 3,
 * as published by the Free Software Foundation.
 *
 * This program is distributed in the hope that it will be useful,
 * but WITHOUT ANY WARRANTY; without even the implied warranty of
 * MERCHANTABILITY or FITNESS FOR A PARTICULAR PURPOSE.  See the
 * GNU Lesser General Public License for more details.
 *
 * You should have received a copy of the GNU Lesser General Public License
 * along with this program.  If not, see <http://www.gnu.org/licenses/>.
 *
 * Author: Robert Carr <robert.carr@canonical.com>
 */

#define MIR_INCLUDE_DEPRECATED_EVENT_HEADER

#ifndef MIR_EVENT_BUILDERS_H_
#define MIR_EVENT_BUILDERS_H_

#include "mir_toolkit/event.h"

#include "mir/geometry/size.h"
#include "mir/frontend/surface_id.h"

#include <memory>
#include <vector>

namespace mir
{
namespace events
{
<<<<<<< HEAD
std::shared_ptr<MirEvent> make_orientation_event(int surface_id, MirOrientation orientation);
std::shared_ptr<MirEvent> make_prompt_session_event(MirPromptSessionState state);
std::shared_ptr<MirEvent> make_resize_event(int surface_id, geometry::Size const& size);
std::shared_ptr<MirEvent> make_surface_event(int surface_id, MirSurfaceAttrib attribute, int value);
std::shared_ptr<MirEvent> make_close_surface_event(int surface_id);

// For QtMir
std::shared_ptr<MirEvent> make_key_event(MirInputDeviceId device_id, int64_t timestamp,
    MirKeyInputEventAction action, xkb_keysym_t key_code,
    int scan_code, MirInputEventModifiers modifiers);

std::shared_ptr<MirEvent> make_touch_event(MirInputDeviceId device_id, int64_t timestamp,
    MirInputEventModifiers modifiers);
void add_touch(MirEvent &event, MirTouchInputEventTouchId touch_id, MirTouchInputEventTouchAction action,
    MirTouchInputEventTouchTooltype tooltype, float x_axis_value, float y_axis_value,
    float pressure_value, float touch_major_value, float touch_minor_value, float size_value);

std::shared_ptr<MirEvent> make_pointer_event(MirInputDeviceId device_id, int64_t timestamp,
    MirInputEventModifiers modifiers, MirPointerInputEventAction action,
    std::vector<MirPointerInputEventButton> const& buttons_pressed,
    float x_axis_value, float y_axis_value,
    float hscroll_value, float vscroll_value);

=======
// Surface orientation change event
std::shared_ptr<MirEvent> make_event(frontend::SurfaceId const& surface_id, MirOrientation orientation);
// Prompt session state change event
std::shared_ptr<MirEvent> make_event(MirPromptSessionState state);
// Surface resize event
std::shared_ptr<MirEvent> make_event(frontend::SurfaceId const& surface_id, geometry::Size const& size);
// Surface configure event
std::shared_ptr<MirEvent> make_event(frontend::SurfaceId const& surface_id, MirSurfaceAttrib attribute, int value);
// Close surface event
std::shared_ptr<MirEvent> make_event(frontend::SurfaceId const& surface_id);
>>>>>>> 8de535be
}
}

#endif // MIR_EVENT_BUILDERS_H_<|MERGE_RESOLUTION|>--- conflicted
+++ resolved
@@ -33,31 +33,6 @@
 {
 namespace events
 {
-<<<<<<< HEAD
-std::shared_ptr<MirEvent> make_orientation_event(int surface_id, MirOrientation orientation);
-std::shared_ptr<MirEvent> make_prompt_session_event(MirPromptSessionState state);
-std::shared_ptr<MirEvent> make_resize_event(int surface_id, geometry::Size const& size);
-std::shared_ptr<MirEvent> make_surface_event(int surface_id, MirSurfaceAttrib attribute, int value);
-std::shared_ptr<MirEvent> make_close_surface_event(int surface_id);
-
-// For QtMir
-std::shared_ptr<MirEvent> make_key_event(MirInputDeviceId device_id, int64_t timestamp,
-    MirKeyInputEventAction action, xkb_keysym_t key_code,
-    int scan_code, MirInputEventModifiers modifiers);
-
-std::shared_ptr<MirEvent> make_touch_event(MirInputDeviceId device_id, int64_t timestamp,
-    MirInputEventModifiers modifiers);
-void add_touch(MirEvent &event, MirTouchInputEventTouchId touch_id, MirTouchInputEventTouchAction action,
-    MirTouchInputEventTouchTooltype tooltype, float x_axis_value, float y_axis_value,
-    float pressure_value, float touch_major_value, float touch_minor_value, float size_value);
-
-std::shared_ptr<MirEvent> make_pointer_event(MirInputDeviceId device_id, int64_t timestamp,
-    MirInputEventModifiers modifiers, MirPointerInputEventAction action,
-    std::vector<MirPointerInputEventButton> const& buttons_pressed,
-    float x_axis_value, float y_axis_value,
-    float hscroll_value, float vscroll_value);
-
-=======
 // Surface orientation change event
 std::shared_ptr<MirEvent> make_event(frontend::SurfaceId const& surface_id, MirOrientation orientation);
 // Prompt session state change event
@@ -68,7 +43,27 @@
 std::shared_ptr<MirEvent> make_event(frontend::SurfaceId const& surface_id, MirSurfaceAttrib attribute, int value);
 // Close surface event
 std::shared_ptr<MirEvent> make_event(frontend::SurfaceId const& surface_id);
->>>>>>> 8de535be
+
+// For QtMir
+ 
+// Key event
+std::shared_ptr<MirEvent> make_event(MirInputDeviceId device_id, int64_t timestamp,
+    MirKeyInputEventAction action, xkb_keysym_t key_code,
+    int scan_code, MirInputEventModifiers modifiers);
+
+// Touch event
+std::shared_ptr<MirEvent> make_event(MirInputDeviceId device_id, int64_t timestamp,
+    MirInputEventModifiers modifiers);
+void add_touch(MirEvent &event, MirTouchInputEventTouchId touch_id, MirTouchInputEventTouchAction action,
+    MirTouchInputEventTouchTooltype tooltype, float x_axis_value, float y_axis_value,
+    float pressure_value, float touch_major_value, float touch_minor_value, float size_value);
+
+// Pointer event
+std::shared_ptr<MirEvent> make_event(MirInputDeviceId device_id, int64_t timestamp,
+    MirInputEventModifiers modifiers, MirPointerInputEventAction action,
+    std::vector<MirPointerInputEventButton> const& buttons_pressed,
+    float x_axis_value, float y_axis_value,
+    float hscroll_value, float vscroll_value);
 }
 }
 
