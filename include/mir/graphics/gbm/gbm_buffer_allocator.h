/*
 * Copyright © 2012 Canonical Ltd.
 *
 * This program is free software: you can redistribute it and/or modify
 * it under the terms of the GNU General Public License version 3 as
 * published by the Free Software Foundation.
 *
 * This program is distributed in the hope that it will be useful,
 * but WITHOUT ANY WARRANTY; without even the implied warranty of
 * MERCHANTABILITY or FITNESS FOR A PARTICULAR PURPOSE.  See the
 * GNU General Public License for more details.
 *
 * You should have received a copy of the GNU General Public License
 * along with this program.  If not, see <http://www.gnu.org/licenses/>.
 *
 * Authored by: Christopher James Halse Rogers <christopher.halse.rogers@canonical.com>
 */

#ifndef MIR_PLATFORM_GBM_GBM_BUFFER_ALLOCATOR_H_
#define MIR_PLATFORM_GBM_GBM_BUFFER_ALLOCATOR_H_

#include "mir/compositor/graphic_buffer_allocator.h"

#include <memory>

namespace mir
{
namespace graphics
{
namespace gbm
{

class GBMPlatform;

class GBMBufferAllocator: public compositor::GraphicBufferAllocator
{
public:
    explicit GBMBufferAllocator(const std::shared_ptr<GBMPlatform>& platform);

    virtual std::unique_ptr<compositor::Buffer> alloc_buffer(
<<<<<<< HEAD
        geometry::Size size, compositor::PixelFormat pf);
=======
        geometry::Width w, geometry::Height h, geometry::PixelFormat pf);
>>>>>>> 56d56c9b


private:
    std::shared_ptr<GBMPlatform> platform;
};

}
}
}

#endif // MIR_PLATFORM_GBM_GBM_BUFFER_ALLOCATOR_H_<|MERGE_RESOLUTION|>--- conflicted
+++ resolved
@@ -38,12 +38,7 @@
     explicit GBMBufferAllocator(const std::shared_ptr<GBMPlatform>& platform);
 
     virtual std::unique_ptr<compositor::Buffer> alloc_buffer(
-<<<<<<< HEAD
-        geometry::Size size, compositor::PixelFormat pf);
-=======
-        geometry::Width w, geometry::Height h, geometry::PixelFormat pf);
->>>>>>> 56d56c9b
-
+        geometry::Size size, geometry::PixelFormat pf);
 
 private:
     std::shared_ptr<GBMPlatform> platform;
