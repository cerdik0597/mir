--- conflicted
+++ resolved
@@ -44,16 +44,10 @@
     {
     }
 
-<<<<<<< HEAD
-    std::shared_ptr<protobuf::DisplayServer> make_ipc_server(
+    std::shared_ptr<frontend::detail::DisplayServer> make_ipc_server(
         mir::frontend::SessionCredentials const& /*creds*/,
         std::shared_ptr<mir::frontend::EventSink> const& /*sink*/,
         mir::frontend::ConnectionContext const& /*connection_context*/) override
-=======
-    std::shared_ptr<frontend::detail::DisplayServer> make_ipc_server(
-        mir::frontend::SessionCredentials const&,
-        std::shared_ptr<frontend::EventSink> const&) override
->>>>>>> e0023844
     {
         return server;
     }
