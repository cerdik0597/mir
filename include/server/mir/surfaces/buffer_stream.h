--- conflicted
+++ resolved
@@ -44,12 +44,8 @@
     virtual std::shared_ptr<surfaces::GraphicRegion> lock_back_buffer() = 0;
     virtual geometry::PixelFormat get_stream_pixel_format() = 0;
     virtual geometry::Size stream_size() = 0;
-<<<<<<< HEAD
-    virtual void force_client_completion() = 0;
     virtual void allow_framedropping(bool) = 0;
-=======
     virtual void force_requests_to_complete() = 0;
->>>>>>> 605e80ab
 };
 
 }
