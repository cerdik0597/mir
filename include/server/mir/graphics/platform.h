/*
 * Copyright © 2012 Canonical Ltd.
 *
 * This program is free software: you can redistribute it and/or modify it
 * under the terms of the GNU General Public License version 3,
 * as published by the Free Software Foundation.
 *
 * This program is distributed in the hope that it will be useful,
 * but WITHOUT ANY WARRANTY; without even the implied warranty of
 * MERCHANTABILITY or FITNESS FOR A PARTICULAR PURPOSE.  See the
 * GNU General Public License for more details.
 *
 * You should have received a copy of the GNU General Public License
 * along with this program.  If not, see <http://www.gnu.org/licenses/>.
 *
 * Authored by:
 *   Thomas Guest  <thomas.guest@canonical.com>
 */

#ifndef MIR_GRAPHICS_PLATFORM_H_
#define MIR_GRAPHICS_PLATFORM_H_

#include <memory>

namespace mir
{
namespace frontend
{
class Surface;
}
namespace compositor
{
class GraphicBufferAllocator;
class Buffer;
class BufferIPCPacker;
}

/// Graphics subsystem. Mediates interaction between core system and
/// the graphics environment.
namespace graphics
{

class Display;
struct PlatformIPCPackage;
class BufferInitializer;
class InternalClient;
class DisplayReport;

/**
 * \defgroup platform_enablement Mir platform enablement
 *
 * Classes and functions that need to be implemented to add support for a graphics platform.
 */

/**
 * Interface to platform specific support for graphics operations.
 * \ingroup platform_enablement
 */
class Platform
{
public:
    Platform() = default;
    Platform(const Platform& p) = delete;
    Platform& operator=(const Platform& p) = delete;

<<<<<<< HEAD
    /**
     * Creates the buffer allocator subsystem.
     *
     * \param [in] buffer_initializer the object responsible for initializing the buffers
     */
=======
    virtual ~Platform() { /* TODO: make nothrow */ }

>>>>>>> 90f28ff0
    virtual std::shared_ptr<compositor::GraphicBufferAllocator> create_buffer_allocator(
        std::shared_ptr<BufferInitializer> const& buffer_initializer) = 0;

    /**
     * Creates the display subsystem.
     */
    virtual std::shared_ptr<Display> create_display() = 0;

    /**
     * Gets the IPC package for the platform.
     *
     * The IPC package will be sent to clients when they connect.
     */
    virtual std::shared_ptr<PlatformIPCPackage> get_ipc_package() = 0;

    /**
     * Fills the IPC package for a buffer.
     *
     * The Buffer IPC package will be sent to clients when receiving a buffer.
     * The implementation must use the provided packer object to perform the packing.
     *
     * \param [in] packer the object providing the packing functionality
     * \param [in] buffer the buffer to fill the IPC package for
     */
    virtual void fill_ipc_package(std::shared_ptr<compositor::BufferIPCPacker> const& packer,
                                  std::shared_ptr<compositor::Buffer> const& buffer) const = 0;
    
    /**
     * Creates the in-process client support object.
     */
    virtual std::shared_ptr<InternalClient> create_internal_client() = 0;
};

/**
 * Creates and returns a new graphics platform.
 *
 * \param [in] report the object to use to report interesting events from the display subsystem
 *
 * This factory function needs to be implemented by each platform.
 *
 * \ingroup platform_enablement
 */
std::shared_ptr<Platform> create_platform(std::shared_ptr<DisplayReport> const& report);

}
}

#endif // MIR_GRAPHICS_PLATFORM_H_<|MERGE_RESOLUTION|>--- conflicted
+++ resolved
@@ -63,16 +63,14 @@
     Platform(const Platform& p) = delete;
     Platform& operator=(const Platform& p) = delete;
 
-<<<<<<< HEAD
+    virtual ~Platform() { /* TODO: make nothrow */ }
+
     /**
      * Creates the buffer allocator subsystem.
      *
      * \param [in] buffer_initializer the object responsible for initializing the buffers
      */
-=======
-    virtual ~Platform() { /* TODO: make nothrow */ }
 
->>>>>>> 90f28ff0
     virtual std::shared_ptr<compositor::GraphicBufferAllocator> create_buffer_allocator(
         std::shared_ptr<BufferInitializer> const& buffer_initializer) = 0;
 
