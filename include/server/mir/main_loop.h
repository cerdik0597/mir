/*
 * Copyright © 2013 Canonical Ltd.
 *
 * This program is free software: you can redistribute it and/or modify it
 * under the terms of the GNU General Public License version 3,
 * as published by the Free Software Foundation.
 *
 * This program is distributed in the hope that it will be useful,
 * but WITHOUT ANY WARRANTY; without even the implied warranty of
 * MERCHANTABILITY or FITNESS FOR A PARTICULAR PURPOSE.  See the
 * GNU General Public License for more details.
 *
 * You should have received a copy of the GNU General Public License
 * along with this program.  If not, see <http://www.gnu.org/licenses/>.
 *
 * Authored by: Alexandros Frantzis <alexandros.frantzis@canonical.com>
 */

#ifndef MIR_MAIN_LOOP_H_
#define MIR_MAIN_LOOP_H_

#include "mir/graphics/event_handler_register.h"
<<<<<<< HEAD
#include "mir/time/timer.h"
=======
#include "mir/server_action_queue.h"
>>>>>>> 95770799

namespace mir
{

<<<<<<< HEAD
class MainLoop : public graphics::EventHandlerRegister, public time::Timer
=======
class MainLoop : public graphics::EventHandlerRegister,
                 public ServerActionQueue
>>>>>>> 95770799
{
public:
    virtual void run() = 0;
    virtual void stop() = 0;
};

}

#endif /* MIR_MAIN_LOOP_H_ */<|MERGE_RESOLUTION|>--- conflicted
+++ resolved
@@ -20,21 +20,14 @@
 #define MIR_MAIN_LOOP_H_
 
 #include "mir/graphics/event_handler_register.h"
-<<<<<<< HEAD
 #include "mir/time/timer.h"
-=======
 #include "mir/server_action_queue.h"
->>>>>>> 95770799
 
 namespace mir
 {
 
-<<<<<<< HEAD
-class MainLoop : public graphics::EventHandlerRegister, public time::Timer
-=======
-class MainLoop : public graphics::EventHandlerRegister,
+class MainLoop : public graphics::EventHandlerRegister, public time::Timer,
                  public ServerActionQueue
->>>>>>> 95770799
 {
 public:
     virtual void run() = 0;
