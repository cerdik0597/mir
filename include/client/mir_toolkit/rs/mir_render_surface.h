/*
 * Copyright © 2016 Canonical Ltd.
 *
 * This program is free software: you can redistribute it and/or modify it
 * under the terms of the GNU Lesser General Public License version 3,
 * as published by the Free Software Foundation.
 *
 * This program is distributed in the hope that it will be useful,
 * but WITHOUT ANY WARRANTY; without even the implied warranty of
 * MERCHANTABILITY or FITNESS FOR A PARTICULAR PURPOSE.  See the
 * GNU Lesser General Public License for more details.
 *
 * You should have received a copy of the GNU Lesser General Public License
 * along with this program.  If not, see <http://www.gnu.org/licenses/>.
 *
 * Authored by:
 *   Cemil Azizoglu <cemil.azizoglu@canonical.com>
 */

#ifndef MIR_TOOLKIT_MIR_RENDER_SURFACE_H_
#define MIR_TOOLKIT_MIR_RENDER_SURFACE_H_

#include <mir_toolkit/client_types.h>
#include <mir_toolkit/deprecations.h>

#ifndef MIR_DEPRECATE_RENDERSURFACES
    #define MIR_DEPRECATE_RENDERSURFACES 0
#endif

#if MIR_ENABLE_DEPRECATIONS > 0 && MIR_DEPRECATE_RENDERSURFACES > 0
    #define MIR_DEPRECATE_RENDERSURFACES_FOR_RENAME\
    __attribute__((deprecated("This function is slated for rename due to MirRenderSurface-->MirSurface transition")))
#else
    #define MIR_DEPRECATE_RENDERSURFACES_FOR_RENAME
#endif

#ifdef __cplusplus
/**
 * \addtogroup mir_toolkit
 * @{
 */
extern "C" {
#endif

typedef void (*MirRenderSurfaceCallback)(MirRenderSurface*, void* context)
MIR_DEPRECATE_RENDERSURFACES_FOR_RENAME;

#pragma GCC diagnostic push
#pragma GCC diagnostic ignored "-Wdeprecated-declarations"
/**
 * Create a render surface
 *
 * \param [in] connection                       A valid connection
 * \param [in] width                            The width in pixels
 * \param [in] height                           The height in pixels
 * \param [in] MirRenderSurfaceCallback         Callback to be invoked when the request completes.
 *                                              The callback is guaranteed to be called and called
 *                                              with a non-null MirRenderSurface*, but the render
 *                                              surface may be invalid in case of error.
 * \param [in,out] context                      User data to pass to callback function
 */
void mir_connection_create_render_surface(
    MirConnection* connection,
    int width, int height,
    MirRenderSurfaceCallback callback,
    void* context)
MIR_DEPRECATE_RENDERSURFACES_FOR_RENAME;

/**
 * Create a render surface and wait for the result
 *
 * \param [in] connection       A valid connection
 * \param [in] width            The width in pixels
 * \param [in] height           The height in pixels
 *
 * \return                      The new render surface, guaranteed to be
 *                              non-null, but may be invalid in case of error
 */
MirRenderSurface* mir_connection_create_render_surface_sync(
    MirConnection* connection,
    int width, int height)
MIR_DEPRECATE_RENDERSURFACES_FOR_RENAME;

/**
 * Get the size of the MirRenderSurface
 *
 * \param [in] render_surface   The render surface
 * \param [out] width           The width in pixels
 * \param [out] height          The height in pixels
 */ 
void mir_render_surface_get_size(
    MirRenderSurface* render_surface,
    int* width, int* height)
MIR_DEPRECATE_RENDERSURFACES_FOR_RENAME;

/**
 * Set the size of the MirRenderSurface
 *
 * \param [in] render_surface   The render surface
 * \param [in] width           The width in pixels
 * \param [in] height          The height in pixels
 */ 
void mir_render_surface_set_size(
    MirRenderSurface* render_surface,
    int width, int height)
MIR_DEPRECATE_RENDERSURFACES_FOR_RENAME;

/**
 * Test for a valid render surface
 *
 * \param [in] render_surface  The render surface
 *
 * \return                     True if the supplied render surface is valid,
 *                             or false otherwise
 */
bool mir_render_surface_is_valid(
    MirRenderSurface* render_surface)
MIR_DEPRECATE_RENDERSURFACES_FOR_RENAME;
<<<<<<< HEAD
=======

>>>>>>> 9338c669
/**
 * Retrieve a text description of the error. The returned string is owned by
 * the library and remains valid until the render surface or the associated
 * connection has been released.
 *   \param [in] render_surface  The render surface
 *   \return              A text description of any error resulting in an
 *                        invalid render surface, or the empty string "" if the
 *                        object is valid.
 */
char const *mir_render_surface_get_error_message(
    MirRenderSurface* render_surface)
MIR_DEPRECATE_RENDERSURFACES_FOR_RENAME;

/**
 * Release the specified render surface
 *
 * \param [in] render_surface                   The render surface to be released
 */
void mir_render_surface_release(
    MirRenderSurface* render_surface)
MIR_DEPRECATE_RENDERSURFACES_FOR_RENAME;

/**
 * Obtain the buffer stream backing a given render surface.
 * The MirBufferStream will contain buffers suitable for writing via the CPU. 
 *
 * \param [in] render_surface    The render surface
 * \param [in] width             Requested width
 * \param [in] height            Requested height
 * \param [in] format            Requested pixel format
 *
 * \return                       The buffer stream contained in the given render surface
 *                               or 'nullptr' if it, or
 *                               mir_render_surface_get_presentation_chain(), has already
 *                               been called once
 */
MirBufferStream* mir_render_surface_get_buffer_stream(
    MirRenderSurface* render_surface,
    int width, int height,
    MirPixelFormat format)
MIR_DEPRECATE_RENDERSURFACES_FOR_RENAME;

/**
 * Obtain the presentation chain backing a given render surface.
 * The MirPresentationChain is created in mir_present_mode_fifo submission mode.
 *
 * \return                       The chain contained in the given render surface
 *                               or 'nullptr' if it, or
 *                               mir_render_surface_get_buffer_stream(), has already
 *                               been called once
 */
MirPresentationChain* mir_render_surface_get_presentation_chain(
    MirRenderSurface* render_surface)
MIR_DEPRECATE_RENDERSURFACES_FOR_RENAME;

/** Query whether the server supports a given presentation mode.
 *
 *  \param [in] connection  The connection
 *  \param [in] mode        The MirPresentMode
 *  \return                 True if supported, false if not
 */
bool mir_connection_present_mode_supported(
    MirConnection* connection, MirPresentMode mode);

/** Respecify the submission mode that the MirPresentationChain is operating with.
 *  The buffers currently queued will immediately be requeued according
 *  to the new mode.
 *
 *  \pre    mir_connection_present_mode_supported must indicate that the mode is supported
 *  \param [in] chain   The chain
 *  \param [in] mode    The mode to change to
 */
void mir_presentation_chain_set_mode(
    MirPresentationChain* chain, MirPresentMode mode);

/**
 * Set the MirWindowSpec to contain a specific cursor.
 *
 * \param [in] spec             The spec
 * \param [in] render_surface   The rendersurface to set, or nullptr to reset to default cursor.
 * \param [in] hotspot_x        The x-coordinate to use as the cursor's hotspot
 * \param [in] hotspot_y        The y-coordinate to use as the cursor's hotspot
 */
void mir_window_spec_set_cursor_render_surface(
    MirWindowSpec* spec,
    MirRenderSurface* render_surface,
    int hotspot_x, int hotspot_y)
MIR_DEPRECATE_RENDERSURFACES_FOR_RENAME;

/**
<<<<<<< HEAD
=======
 * Returns a new cursor configuration tied to a given render surface.
 * If the configuration is successfully applied buffers from the surface
 * will be used to fill the system cursor.
 *    \param [in] surface      The render surface
 *    \param [in] hotspot_x The x-coordinate to use as the cursor's hotspot.
 *    \param [in] hotspot_y The y-coordinate to use as the cursor's hotspot.
 *    \return A cursor parameters object which must be passed
 *            to_mir_cursor_configuration_destroy
 */
MirCursorConfiguration* mir_cursor_configuration_from_render_surface(
    MirRenderSurface* surface,
    int hotspot_x, int hotspot_y)
MIR_DEPRECATE_RENDERSURFACES_FOR_RENAME;


/**
>>>>>>> 9338c669
 * Set the MirWindowSpec to display content contained in a render surface
 *
 * \warning: The initial call to mir_window_spec_add_render_surface will set
 *           the bottom-most content, and subsequent calls will stack the
 *           content on top.
 *
 * \param spec             The window_spec to be updated
 * \param render_surface   The render surface containing the content to be displayed
 * \param logical_width    The width that the content will be displayed at
 *                         (Ignored for buffer streams)
 * \param logical_height   The height that the content will be displayed at
 *                         (Ignored for buffer streams)
 * \param displacement_x   The x displacement from the top-left corner of the MirWindow
 * \param displacement_y   The y displacement from the top-left corner of the MirWindow
 */
void mir_window_spec_add_render_surface(MirWindowSpec* spec,
                                        MirRenderSurface* render_surface,
                                        int logical_width, int logical_height,
                                        int displacement_x, int displacement_y)
MIR_DEPRECATE_RENDERSURFACES_FOR_RENAME;

#pragma GCC diagnostic pop

#ifdef __cplusplus
}
/**@}*/
#endif

#endif // MIR_TOOLKIT_MIR_RENDER_SURFACE_H_<|MERGE_RESOLUTION|>--- conflicted
+++ resolved
@@ -116,10 +116,7 @@
 bool mir_render_surface_is_valid(
     MirRenderSurface* render_surface)
 MIR_DEPRECATE_RENDERSURFACES_FOR_RENAME;
-<<<<<<< HEAD
-=======
-
->>>>>>> 9338c669
+
 /**
  * Retrieve a text description of the error. The returned string is owned by
  * the library and remains valid until the render surface or the associated
@@ -210,8 +207,6 @@
 MIR_DEPRECATE_RENDERSURFACES_FOR_RENAME;
 
 /**
-<<<<<<< HEAD
-=======
  * Returns a new cursor configuration tied to a given render surface.
  * If the configuration is successfully applied buffers from the surface
  * will be used to fill the system cursor.
@@ -228,7 +223,6 @@
 
 
 /**
->>>>>>> 9338c669
  * Set the MirWindowSpec to display content contained in a render surface
  *
  * \warning: The initial call to mir_window_spec_add_render_surface will set
